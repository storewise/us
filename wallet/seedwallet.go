package wallet

import (
	"reflect"
	"sync"

	"github.com/pkg/errors"
	"gitlab.com/NebulousLabs/Sia/crypto"
	"gitlab.com/NebulousLabs/Sia/modules"
	"gitlab.com/NebulousLabs/Sia/types"
	"lukechampine.com/frand"
	"lukechampine.com/us/ed25519hash"
)

// A SeedWallet tracks outputs and transactions relevant to a set of
// seed-derived addresses. It does not control the seed itself (or any private
// keys), and therefore cannot sign transactions.
type SeedWallet struct {
	store Store
	mu    sync.Mutex
}

type seedWalletSubscriber struct {
	*SeedWallet
	cs ChainStore
}

func (s seedWalletSubscriber) ProcessConsensusChange(cc modules.ConsensusChange) {
	s.mu.Lock()
	s.cs.ApplyConsensusChange(FilterConsensusChange(cc, s.store, s.store.ChainHeight()))
	s.mu.Unlock()
}

// ConsensusSetSubscriber returns a modules.ConsensusSetSubscriber for w using
// the provided ChainStore.
func (w *SeedWallet) ConsensusSetSubscriber(store ChainStore) modules.ConsensusSetSubscriber {
	return seedWalletSubscriber{
		SeedWallet: w,
		cs:         store,
	}
}

// Balance returns the siacoin balance of the wallet. If the limbo flag is true,
// the balance reflects any transactions currently in Limbo.
func (w *SeedWallet) Balance(limbo bool) types.Currency {
	return SumOutputs(w.UnspentOutputs(limbo))
}

// ConsensusChangeID returns the ConsensusChangeID most recently processed by
// the wallet.
func (w *SeedWallet) ConsensusChangeID() modules.ConsensusChangeID {
	w.mu.Lock()
	defer w.mu.Unlock()
	return w.store.ConsensusChangeID()
}

// ChainHeight returns the number of blocks processed by the wallet.
func (w *SeedWallet) ChainHeight() types.BlockHeight {
	w.mu.Lock()
	defer w.mu.Unlock()
	return w.store.ChainHeight()
}

// OwnsAddress reports whether addr is being tracked by the wallet.
func (w *SeedWallet) OwnsAddress(addr types.UnlockHash) bool {
	w.mu.Lock()
	defer w.mu.Unlock()
	return w.store.OwnsAddress(addr)
}

// Addresses returns the set of addresses tracked by the wallet.
func (w *SeedWallet) Addresses() []types.UnlockHash {
	w.mu.Lock()
	defer w.mu.Unlock()
	return w.store.Addresses()
}

// AddAddress adds an address to the wallet.
func (w *SeedWallet) AddAddress(info SeedAddressInfo) {
	w.mu.Lock()
	defer w.mu.Unlock()
	w.store.AddAddress(info)
}

// AddressInfo returns the metadata associated with the specified address.
func (w *SeedWallet) AddressInfo(addr types.UnlockHash) (SeedAddressInfo, bool) {
	w.mu.Lock()
	defer w.mu.Unlock()
	return w.store.AddressInfo(addr)
}

// RemoveAddress removes an address from the wallet.
func (w *SeedWallet) RemoveAddress(addr types.UnlockHash) {
	w.mu.Lock()
	defer w.mu.Unlock()
	w.store.RemoveAddress(addr)
}

// SeedIndex returns the lowest seed index whose associated address is not
// tracked by the wallet; in other words, the index that should be used to
// generate a new address.
func (w *SeedWallet) SeedIndex() uint64 {
	w.mu.Lock()
	defer w.mu.Unlock()
	return w.store.SeedIndex()
}

// UnspentOutputs returns the spendable outputs tracked by the wallet. If the
// limbo flag is true, the outputs reflect any transactions currently in Limbo.
func (w *SeedWallet) UnspentOutputs(limbo bool) []UnspentOutput {
	w.mu.Lock()
	defer w.mu.Unlock()
	outputs := w.store.UnspentOutputs()
	if limbo {
		outputs = CalculateLimboOutputs(w.store, w.store.LimboTransactions(), outputs)
	}
	return outputs
}

// ValuedInputs returns the spendable outputs tracked by the wallet along with
// their UnlockConditions, for immediate use as inputs.
func (w *SeedWallet) ValuedInputs() []ValuedInput {
	w.mu.Lock()
	defer w.mu.Unlock()
	outputs := w.store.UnspentOutputs()
	inputs := make([]ValuedInput, len(outputs))
	for i, o := range outputs {
		info, ok := w.store.AddressInfo(o.UnlockHash)
		if !ok {
			panic("missing unlock conditions for " + o.UnlockHash.String())
		}
		inputs[i] = ValuedInput{
			SiacoinInput: types.SiacoinInput{
				ParentID:         o.ID,
				UnlockConditions: info.UnlockConditions,
			},
			Value: o.Value,
		}
	}
	return inputs
}

// AddToLimbo stores a transaction in Limbo. If the transaction is already in
// Limbo, its LimboSince timestamp is not updated.
func (w *SeedWallet) AddToLimbo(txn types.Transaction) {
	w.mu.Lock()
	defer w.mu.Unlock()
	w.store.AddToLimbo(txn)
}

// RemoveFromLimbo removes a transaction from Limbo.
func (w *SeedWallet) RemoveFromLimbo(txid types.TransactionID) {
	w.mu.Lock()
	defer w.mu.Unlock()
	w.store.RemoveFromLimbo(txid)
}

// LimboTransactions returns the transactions that have been broadcast, but have
// not appeared in the blockchain.
func (w *SeedWallet) LimboTransactions() []LimboTransaction {
	w.mu.Lock()
	defer w.mu.Unlock()
	return w.store.LimboTransactions()
}

// SetMemo sets the memo associated with the specified transaction.
func (w *SeedWallet) SetMemo(txid types.TransactionID, memo []byte) {
	w.mu.Lock()
	defer w.mu.Unlock()
	w.store.SetMemo(txid, memo)
}

// Memo returns the memo associated with the specified transaction.
func (w *SeedWallet) Memo(txid types.TransactionID) []byte {
	w.mu.Lock()
	defer w.mu.Unlock()
	return w.store.Memo(txid)
}

// BlockRewards returns the block rewards tracked by the wallet.
func (w *SeedWallet) BlockRewards(n int) []BlockReward {
	w.mu.Lock()
	defer w.mu.Unlock()
	return w.store.BlockRewards(n)
}

// FileContracts returns the file contracts tracked by the wallet.
func (w *SeedWallet) FileContracts(n int) []FileContract {
	w.mu.Lock()
	defer w.mu.Unlock()
	return w.store.FileContracts(n)
}

// FileContractHistory returns the set of revisions made to the specified
// contract.
func (w *SeedWallet) FileContractHistory(id types.FileContractID) []FileContract {
	w.mu.Lock()
	defer w.mu.Unlock()
	return w.store.FileContractHistory(id)
}

// Transactions returns the IDs of the n most recent transactions in the
// blockchain that are relevant to the wallet, or fewer if less than n such
// transactions exist. If n < 0, all such transactions are returned. The IDs are
// ordered from oldest to newest.
func (w *SeedWallet) Transactions(n int) []types.TransactionID {
	w.mu.Lock()
	defer w.mu.Unlock()
	return w.store.Transactions(n)
}

// TransactionsByAddress returns the IDs of the n most recent transactions in
// the blockchain that are relevant to the specified wallet-owned address, or
// fewer if less than n such transactions exist. If n < 0, all such transactions
// are returned. The IDs are ordered from oldest to newest.
func (w *SeedWallet) TransactionsByAddress(addr types.UnlockHash, n int) []types.TransactionID {
	w.mu.Lock()
	defer w.mu.Unlock()
	return w.store.TransactionsByAddress(addr, n)
}

// Transaction returns the transaction with the specified id. The transaction
// must be relevant to the wallet.
func (w *SeedWallet) Transaction(id types.TransactionID) (Transaction, bool) {
	w.mu.Lock()
	defer w.mu.Unlock()
	return w.store.Transaction(id)
}

// New intializes a SeedWallet using the provided store.
func New(store Store) *SeedWallet {
	return &SeedWallet{
		store: store,
	}
}

// A HotWallet pairs a SeedWallet with a Seed, providing a more convenient API
// for generating addresses and signing transactions.
type HotWallet struct {
	*SeedWallet
	seed Seed
	used map[types.SiacoinOutputID]struct{}
	mu   sync.Mutex
}

// Address returns a new (unused) address derived from the wallet's seed.
func (w *HotWallet) Address() (types.UnlockHash, error) {
	w.mu.Lock()
	defer w.mu.Unlock()
	index := w.SeedIndex()
	info := SeedAddressInfo{
		UnlockConditions: StandardUnlockConditions(w.seed.PublicKey(index)),
		KeyIndex:         index,
	}
	w.AddAddress(info)
	return info.UnlockHash(), nil
}

// FundTransaction adds inputs to txn worth at least amount, adding a change
// output if needed. It returns the added input IDs, for use with
// SignTransaction. It also returns a function that will "unclaim" the inputs;
// this function must be called once the transaction has been broadcast or
// discarded.
func (w *HotWallet) FundTransaction(txn *types.Transaction, amount types.Currency) ([]crypto.Hash, func(), error) {
	w.mu.Lock()
	defer w.mu.Unlock()
	if amount.IsZero() {
<<<<<<< HEAD
		return nil, nil, nil
=======
		return nil, func() {}, nil
>>>>>>> eb7b110d
	}
	// UnspentOutputs(true) returns the outputs that exist after Limbo
	// transactions are applied. This is not ideal, because the transactions
	// might never be confirmed. On the other hand, UnspentOutputs(false) won't
	// return any outputs that were created in Limbo transactions, but it *will*
	// return outputs that have been *spent* in Limbo transactions. So what we
	// really want is the intersection of these sets, keeping only the confirmed
	// outputs that were not spent in Limbo transactions. We also filter out any
	// outputs in the 'used' set, i.e. outputs that are have been claimed by
	// another FundTransaction call (but have not yet been broadcast).
	limboOutputs := w.UnspentOutputs(true)
	unused := limboOutputs[:0]
	for _, lo := range limboOutputs {
		if _, ok := w.used[lo.ID]; !ok {
			unused = append(unused, lo)
		}
	}
	limboOutputs = unused
	confirmedOutputs := w.UnspentOutputs(false)
	unused = confirmedOutputs[:0]
	for _, co := range confirmedOutputs {
		if _, ok := w.used[co.ID]; !ok {
			unused = append(unused, co)
		}
	}
	confirmedOutputs = unused
	var fundingOutputs []UnspentOutput
	for _, lo := range limboOutputs {
		for _, co := range confirmedOutputs {
			if co.ID == lo.ID {
				fundingOutputs = append(fundingOutputs, lo)
				break
			}
		}
	}
	var balance types.Currency
	for _, o := range fundingOutputs {
		balance = balance.Add(o.Value)
	}
	var limboBalance types.Currency
	for _, o := range limboOutputs {
		limboBalance = limboBalance.Add(o.Value)
	}
	if balance.Cmp(amount) < 0 {
		if limboBalance.Cmp(amount) < 0 {
			return nil, nil, ErrInsufficientFunds
		}
		// confirmed outputs are not sufficient, but limbo outputs are
		fundingOutputs = limboOutputs
	}
	// choose outputs randomly
	frand.Shuffle(len(fundingOutputs), reflect.Swapper(fundingOutputs))

	// keep adding outputs until we have enough
	var outputSum types.Currency
	for i, o := range fundingOutputs {
		if outputSum = outputSum.Add(o.Value); outputSum.Cmp(amount) >= 0 {
			fundingOutputs = fundingOutputs[:i+1]
			break
		}
	}

	var toSign []crypto.Hash
	for _, o := range fundingOutputs {
		info, ok := w.AddressInfo(o.UnlockHash)
		if !ok {
			return nil, nil, errors.New("missing unlock conditions for address")
		}
		txn.SiacoinInputs = append(txn.SiacoinInputs, types.SiacoinInput{
			ParentID:         o.ID,
			UnlockConditions: info.UnlockConditions,
		})
		txn.TransactionSignatures = append(txn.TransactionSignatures, StandardTransactionSignature(crypto.Hash(o.ID)))
		toSign = append(toSign, crypto.Hash(o.ID))
	}
	// add change output, if needed
	if change := outputSum.Sub(amount); !change.IsZero() {
		index := w.SeedIndex()
		info := SeedAddressInfo{
			UnlockConditions: StandardUnlockConditions(w.seed.PublicKey(index)),
			KeyIndex:         index,
		}
		w.AddAddress(info)
		txn.SiacoinOutputs = append(txn.SiacoinOutputs, types.SiacoinOutput{
			UnlockHash: info.UnlockHash(),
			Value:      change,
		})
	}
<<<<<<< HEAD
=======

	for _, o := range fundingOutputs {
		w.used[o.ID] = struct{}{}
	}
>>>>>>> eb7b110d
	discard := func() {
		w.mu.Lock()
		defer w.mu.Unlock()
		for _, o := range fundingOutputs {
			delete(w.used, o.ID)
		}
	}
	return toSign, discard, nil
}

// SignTransaction signs the specified transaction using keys derived from the
// wallet seed. If toSign is nil, SignTransaction will automatically add
// TransactionSignatures for each input owned by the seed. If toSign is not nil,
// it a list of indices of TransactionSignatures already present in txn;
// SignTransaction will fill in the Signature field of each.
func (w *HotWallet) SignTransaction(txn *types.Transaction, toSign []crypto.Hash) error {
	w.mu.Lock()
	defer w.mu.Unlock()

	if len(toSign) == 0 {
		// lazy mode: add standard sigs for every input we own
		for _, input := range txn.SiacoinInputs {
			info, ok := w.AddressInfo(input.UnlockConditions.UnlockHash())
			if !ok {
				continue
			}
			sk := w.seed.SecretKey(info.KeyIndex)
			txnSig := StandardTransactionSignature(crypto.Hash(input.ParentID))
			AppendTransactionSignature(txn, txnSig, sk)
		}
		return nil
	}

	sigAddr := func(id crypto.Hash) (types.UnlockHash, bool) {
		for _, sci := range txn.SiacoinInputs {
			if crypto.Hash(sci.ParentID) == id {
				return sci.UnlockConditions.UnlockHash(), true
			}
		}
		for _, sfi := range txn.SiafundInputs {
			if crypto.Hash(sfi.ParentID) == id {
				return sfi.UnlockConditions.UnlockHash(), true
			}
		}
		for _, fcr := range txn.FileContractRevisions {
			if crypto.Hash(fcr.ParentID) == id {
				return fcr.UnlockConditions.UnlockHash(), true
			}
		}
		return types.UnlockHash{}, false
	}
	sign := func(i int) error {
		addr, ok := sigAddr(txn.TransactionSignatures[i].ParentID)
		if !ok {
			return errors.New("invalid id")
		}
		info, ok := w.AddressInfo(addr)
		if !ok {
			return errors.New("can't sign")
		}
		sk := w.seed.SecretKey(info.KeyIndex)
		txn.TransactionSignatures[i].Signature = ed25519hash.Sign(sk, txn.SigHash(i, types.FoundationHardforkHeight+1))
		return nil
	}

outer:
	for _, parent := range toSign {
		for sigIndex, sig := range txn.TransactionSignatures {
			if sig.ParentID == parent {
				if err := sign(sigIndex); err != nil {
					return err
				}
				continue outer
			}
		}
		return errors.New("sighash not found in transaction")
	}
	return nil
}

// NewHotWallet intializes a HotWallet using the provided wallet and seed.
func NewHotWallet(sw *SeedWallet, seed Seed) *HotWallet {
	return &HotWallet{
		SeedWallet: sw,
		seed:       seed,
	}
}<|MERGE_RESOLUTION|>--- conflicted
+++ resolved
@@ -265,11 +265,7 @@
 	w.mu.Lock()
 	defer w.mu.Unlock()
 	if amount.IsZero() {
-<<<<<<< HEAD
-		return nil, nil, nil
-=======
 		return nil, func() {}, nil
->>>>>>> eb7b110d
 	}
 	// UnspentOutputs(true) returns the outputs that exist after Limbo
 	// transactions are applied. This is not ideal, because the transactions
@@ -358,13 +354,10 @@
 			Value:      change,
 		})
 	}
-<<<<<<< HEAD
-=======
 
 	for _, o := range fundingOutputs {
 		w.used[o.ID] = struct{}{}
 	}
->>>>>>> eb7b110d
 	discard := func() {
 		w.mu.Lock()
 		defer w.mu.Unlock()
@@ -445,7 +438,7 @@
 	return nil
 }
 
-// NewHotWallet intializes a HotWallet using the provided wallet and seed.
+// NewHotWallet initializes a HotWallet using the provided wallet and seed.
 func NewHotWallet(sw *SeedWallet, seed Seed) *HotWallet {
 	return &HotWallet{
 		SeedWallet: sw,
