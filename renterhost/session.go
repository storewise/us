// Package renterhost implements the handshake and transport for the Sia
// renter-host protocol.
package renterhost // import "lukechampine.com/us/renterhost"

import (
	"bytes"
	"crypto/cipher"
	"crypto/ed25519"
	"crypto/subtle"
	"encoding/binary"
	"errors"
	"fmt"
	"io"
	"io/ioutil"
	"net"
	"strings"
	"sync"

	"github.com/aead/chacha20/chacha"
<<<<<<< HEAD
	"gitlab.com/NebulousLabs/Sia/crypto"
	"gitlab.com/NebulousLabs/Sia/types"
=======

	"go.sia.tech/siad/crypto"
	"go.sia.tech/siad/types"
>>>>>>> 7d274345
	"golang.org/x/crypto/blake2b"
	"golang.org/x/crypto/chacha20poly1305"
	"golang.org/x/crypto/poly1305"
	"lukechampine.com/frand"
	"lukechampine.com/us/ed25519hash"
)

func wrapErr(err *error, fnName string) {
	if *err != nil {
<<<<<<< HEAD
		*err = fmt.Errorf("%v: %w", fnName, *err)
=======
		*err = fmt.Errorf("%s: %w", fnName, *err)
>>>>>>> 7d274345
	}
}

// MinMessageSize is the minimum size of an RPC message. If an encoded message
// would be smaller than MinMessageSize, the sender MAY pad it with random data.
// This hinders traffic analysis by obscuring the true sizes of messages.
const MinMessageSize = 4096

// An RPCError may be sent instead of a response object to any RPC.
type RPCError struct {
	Type        Specifier
	Data        []byte // structure depends on Type
	Description string // human-readable error string
}

// Error implements the error interface.
func (e *RPCError) Error() string {
	return e.Description
}

// Is reports whether this error matches target.
func (e *RPCError) Is(target error) bool {
	return strings.Contains(e.Description, target.Error())
}

// helper type for encoding and decoding RPC response messages, which can
// represent either valid data or an error.
type rpcResponse struct {
	err  *RPCError
	data ProtocolObject
}

// A Session is an ongoing exchange of RPCs via the renter-host protocol.
type Session struct {
	conn      io.ReadWriteCloser
	aead      cipher.AEAD
	key       []byte // for RawResponse
	inbuf     objBuffer
	outbuf    objBuffer
	challenge [16]byte
	isRenter  bool

	mu     sync.Mutex
	err    error // set when Session is prematurely closed
	closed bool
}

func (s *Session) setErr(err error) {
	s.mu.Lock()
	defer s.mu.Unlock()
	if err != nil && s.err == nil {
		if ne, ok := err.(net.Error); !ok || !ne.Temporary() {
			s.conn.Close()
			s.err = err
		}
	}
}

// PrematureCloseErr returns the error that resulted in the Session being closed
// prematurely.
func (s *Session) PrematureCloseErr() error {
	s.mu.Lock()
	defer s.mu.Unlock()
	return s.err
}

// IsClosed returns whether the Session is closed. Check PrematureCloseErr to
// determine whether the Session was closed gracefully.
func (s *Session) IsClosed() bool {
	s.mu.Lock()
	defer s.mu.Unlock()
	return s.closed || s.err != nil
}

// SetChallenge sets the current session challenge.
func (s *Session) SetChallenge(challenge [16]byte) {
	s.challenge = challenge
}

func hashChallenge(challenge [16]byte) [32]byte {
	c := make([]byte, 32)
	copy(c[:16], "challenge")
	copy(c[16:], challenge[:])
	return blake2b.Sum256(c)
}

// SignChallenge signs the current session challenge.
func (s *Session) SignChallenge(priv ed25519.PrivateKey) []byte {
	return ed25519hash.Sign(priv, hashChallenge(s.challenge))
}

// VerifyChallenge verifies a signature of the current session challenge.
func (s *Session) VerifyChallenge(sig []byte, pub ed25519.PublicKey) bool {
	return ed25519hash.Verify(pub, hashChallenge(s.challenge), sig)
}

func (s *Session) writeMessage(obj ProtocolObject) error {
	if err := s.PrematureCloseErr(); err != nil {
		return err
	}
	// generate random nonce
	nonce := make([]byte, 256)[:s.aead.NonceSize()] // avoid heap alloc
	frand.Read(nonce)

	// pad short messages to MinMessageSize
	msgSize := 8 + s.aead.NonceSize() + obj.marshalledSize() + s.aead.Overhead()
	if msgSize < MinMessageSize {
		msgSize = MinMessageSize
	}

	// write length prefix, nonce, and object directly into buffer
	s.outbuf.reset()
	s.outbuf.grow(msgSize)
	s.outbuf.writePrefix(msgSize - 8)
	s.outbuf.write(nonce)
	obj.marshalBuffer(&s.outbuf)

	// encrypt the object in-place
	msg := s.outbuf.bytes()[:msgSize]
	msgNonce := msg[8:][:len(nonce)]
	payload := msg[8+len(nonce) : msgSize-s.aead.Overhead()]
	s.aead.Seal(payload[:0], msgNonce, payload, nil)

	_, err := s.conn.Write(msg)
	s.setErr(err)
	return err
}

func (s *Session) readMessage(obj ProtocolObject, maxLen uint64) error {
	if err := s.PrematureCloseErr(); err != nil {
		return err
	}
	if maxLen < MinMessageSize {
		maxLen = MinMessageSize
	}
	s.inbuf.reset()
	if err := s.inbuf.copyN(s.conn, 8); err != nil {
		s.setErr(err)
		return err
	}
	msgSize := s.inbuf.readUint64()
	if msgSize > maxLen {
		return fmt.Errorf("message size (%v bytes) exceeds maxLen of %v bytes", msgSize, maxLen)
	} else if msgSize < uint64(s.aead.NonceSize()+s.aead.Overhead()) {
		return fmt.Errorf("message size (%v bytes) is too small (nonce + MAC is %v bytes)", msgSize, s.aead.NonceSize()+s.aead.Overhead())
	}

	s.inbuf.reset()
	s.inbuf.grow(int(msgSize))
	if err := s.inbuf.copyN(s.conn, msgSize); err != nil {
		s.setErr(err)
		return err
	}

	nonce := s.inbuf.next(s.aead.NonceSize())
	paddedPayload := s.inbuf.bytes()
	_, err := s.aead.Open(paddedPayload[:0], nonce, paddedPayload, nil)
	if err != nil {
		s.setErr(err) // not an I/O error, but still fatal
		return err
	}
	return obj.unmarshalBuffer(&s.inbuf)
}

// WriteRequest sends an encrypted RPC request, comprising an RPC ID and a
// request object.
func (s *Session) WriteRequest(rpcID Specifier, req ProtocolObject) error {
	if err := s.writeMessage(&rpcID); err != nil {
		return fmt.Errorf("WriteRequestID: %w", err)
	}
<<<<<<< HEAD
	if req == nil {
		return nil
	}
	if err := s.writeMessage(req); err != nil {
		return fmt.Errorf("WriteRequest: %w", err)
=======
	if req != nil {
		if err := s.writeMessage(req); err != nil {
			return fmt.Errorf("WriteRequest: %w", err)
		}
>>>>>>> 7d274345
	}
	return nil
}

// ReadID reads an RPC request ID. If the renter sends the session termination
// signal, ReadID returns ErrRenterClosed.
func (s *Session) ReadID() (rpcID Specifier, err error) {
	defer wrapErr(&err, "ReadID")
	err = s.readMessage(&rpcID, MinMessageSize)
	if rpcID == loopExit {
		err = ErrRenterClosed
	}
	return
}

// ReadRequest reads an RPC request using the new loop protocol.
func (s *Session) ReadRequest(req ProtocolObject, maxLen uint64) (err error) {
	defer wrapErr(&err, "ReadRequest")
	return s.readMessage(req, maxLen)
}

// WriteResponse writes an RPC response object or error. Either resp or err must
// be nil. If err is an *RPCError, it is sent directly; otherwise, a generic
// RPCError is created from err's Error string.
func (s *Session) WriteResponse(resp ProtocolObject, err error) (e error) {
	defer wrapErr(&e, "WriteResponse")
	re, ok := err.(*RPCError)
	if err != nil && !ok {
		re = &RPCError{Description: err.Error()}
	}
	return s.writeMessage(&rpcResponse{re, resp})
}

// ReadResponse reads an RPC response. If the response is an error, it is
// returned directly.
func (s *Session) ReadResponse(resp ProtocolObject, maxLen uint64) (err error) {
	defer wrapErr(&err, "ReadResponse")
	rr := rpcResponse{nil, resp}
	if err := s.readMessage(&rr, maxLen); err != nil {
		return err
	} else if rr.err != nil {
		return rr.err
	}
	return nil
}

// A ResponseReader contains an unencrypted, unauthenticated RPC response
// message.
type ResponseReader struct {
	msgR   io.Reader
	tagR   io.Reader
	mac    *poly1305.MAC
	clen   uint64
	setErr func(error)
}

// Read implements io.Reader.
func (rr *ResponseReader) Read(p []byte) (int, error) {
	n, err := rr.msgR.Read(p)
	if err != io.EOF {
		// EOF is expected, since this is a limited reader
		rr.setErr(err)
	}
	return n, err
}

// VerifyTag verifies the authentication tag appended to the message. VerifyTag
// must be called after Read returns io.EOF, and the message must be discarded
// if VerifyTag returns a non-nil error.
func (rr *ResponseReader) VerifyTag() error {
	// the caller may not have consumed the full message (e.g. if it was padded
	// to MinMessageSize), so make sure the whole thing is written to the MAC
	if _, err := io.Copy(ioutil.Discard, rr); err != nil {
		return err
	}

	var tag [poly1305.TagSize]byte
	if _, err := io.ReadFull(rr.tagR, tag[:]); err != nil {
		rr.setErr(err)
		return err
	}
	// MAC is padded to 16 bytes, and covers the length of AD (0 in this case)
	// and ciphertext
	tail := make([]byte, 0, 32)[:32-(rr.clen%16)]
	binary.LittleEndian.PutUint64(tail[len(tail)-8:], rr.clen)
	rr.mac.Write(tail)
	var ourTag [poly1305.TagSize]byte
	rr.mac.Sum(ourTag[:0])
	if subtle.ConstantTimeCompare(tag[:], ourTag[:]) != 1 {
		err := errors.New("chacha20poly1305: message authentication failed")
		rr.setErr(err) // not an I/O error, but still fatal
		return err
	}
	return nil
}

// RawResponse returns a stream containing the (unencrypted, unauthenticated)
// content of the next message. The Reader must be fully consumed by the caller,
// after which the caller should call VerifyTag to authenticate the message. If
// the response was an RPCError, it is authenticated and returned immediately.
func (s *Session) RawResponse(maxLen uint64) (*ResponseReader, error) {
	if maxLen < MinMessageSize {
		maxLen = MinMessageSize
	}
	s.inbuf.reset()
	if err := s.inbuf.copyN(s.conn, 8); err != nil {
		s.setErr(err)
		return nil, err
	}
	msgSize := s.inbuf.readUint64()
	if msgSize > maxLen {
		return nil, fmt.Errorf("message size (%v bytes) exceeds maxLen of %v bytes", msgSize, maxLen)
	} else if msgSize < uint64(s.aead.NonceSize()+s.aead.Overhead()) {
		return nil, fmt.Errorf("message size (%v bytes) is too small (nonce + MAC is %v bytes)", msgSize, s.aead.NonceSize()+s.aead.Overhead())
	}
	msgSize -= uint64(s.aead.NonceSize() + s.aead.Overhead())

	s.inbuf.reset()
	s.inbuf.grow(s.aead.NonceSize())
	if err := s.inbuf.copyN(s.conn, uint64(s.aead.NonceSize())); err != nil {
		s.setErr(err)
		return nil, err
	}
	nonce := s.inbuf.next(s.aead.NonceSize())

	// construct reader
	c, _ := chacha.NewCipher(nonce, s.key, 20)
	var polyKey [32]byte
	c.XORKeyStream(polyKey[:], polyKey[:])
	mac := poly1305.New(&polyKey)
	c.SetCounter(1)
	rr := &ResponseReader{
		msgR: cipher.StreamReader{
			R: io.TeeReader(io.LimitReader(s.conn, int64(msgSize)), mac),
			S: c,
		},
		tagR:   io.LimitReader(s.conn, poly1305.TagSize),
		mac:    mac,
		clen:   msgSize,
		setErr: s.setErr,
	}

	// check if response is an RPCError
	if err := s.inbuf.copyN(rr, 1); err != nil {
		return nil, err
	}
	if isErr := s.inbuf.readBool(); isErr {
		if err := s.inbuf.copyN(rr, msgSize-1); err != nil {
			return nil, err
		}
		err := new(RPCError)
		err.unmarshalBuffer(&s.inbuf)
		if err := rr.VerifyTag(); err != nil {
			return nil, err
		}
		return nil, err
	}
	// not an error; pass rest of stream to caller
	return rr, nil
}

// Close gracefully terminates the RPC loop and closes the connection.
func (s *Session) Close() (err error) {
	defer wrapErr(&err, "Close")
	if s.IsClosed() {
		return nil
	}
	s.mu.Lock()
	s.closed = true
	s.mu.Unlock()
	if s.isRenter {
		s.writeMessage(&loopExit)
	}
	return s.conn.Close()
}

func hashKeys(k1, k2 [32]byte) crypto.Hash {
	return blake2b.Sum256(append(append(make([]byte, 0, len(k1)+len(k2)), k1[:]...), k2[:]...))
}

// NewHostSession conducts the hosts's half of the renter-host protocol
// handshake, returning a Session that can be used to handle RPC requests.
func NewHostSession(conn io.ReadWriteCloser, priv ed25519.PrivateKey) (_ *Session, err error) {
	defer wrapErr(&err, "NewHostSession")
	var req loopKeyExchangeRequest
	if err := req.readFrom(conn); err != nil {
		return nil, err
	}

	var supportsChaCha bool
	for _, c := range req.Ciphers {
		if c == cipherChaCha20Poly1305 {
			supportsChaCha = true
		}
	}
	if !supportsChaCha {
		(&loopKeyExchangeResponse{Cipher: cipherNoOverlap}).writeTo(conn)
		return nil, errors.New("no supported ciphers")
	}

	xsk, xpk := crypto.GenerateX25519KeyPair()
	resp := loopKeyExchangeResponse{
		Cipher:    cipherChaCha20Poly1305,
		PublicKey: xpk,
		Signature: ed25519hash.Sign(priv, hashKeys(req.PublicKey, xpk)),
	}
	if err := resp.writeTo(conn); err != nil {
		return nil, err
	}

	cipherKey := crypto.DeriveSharedSecret(xsk, req.PublicKey)
	aead, _ := chacha20poly1305.New(cipherKey[:]) // no error possible
	s := &Session{
		conn:      conn,
		aead:      aead,
		key:       cipherKey[:],
		challenge: frand.Entropy128(),
		isRenter:  false,
	}
	// hack: cast challenge to Specifier to make it a ProtocolObject
	if err := s.writeMessage((*Specifier)(&s.challenge)); err != nil {
		return nil, err
	}
	return s, nil
}

// NewRenterSession conducts the renter's half of the renter-host protocol
// handshake, returning a Session that can be used to make RPC requests.
func NewRenterSession(conn io.ReadWriteCloser, pub ed25519.PublicKey) (_ *Session, err error) {
	defer wrapErr(&err, "NewRenterSession")

	xsk, xpk := crypto.GenerateX25519KeyPair()
	req := &loopKeyExchangeRequest{
		PublicKey: xpk,
		Ciphers:   []Specifier{cipherChaCha20Poly1305},
	}
	if err := req.writeTo(conn); err != nil {
		return nil, fmt.Errorf("couldn't write handshake: %w", err)
	}
	var resp loopKeyExchangeResponse
	if err := resp.readFrom(conn); err != nil {
		return nil, fmt.Errorf("couldn't read host's handshake: %w", err)
	}
	// validate the signature before doing anything else
	if !ed25519hash.Verify(pub, hashKeys(req.PublicKey, resp.PublicKey), resp.Signature) {
		return nil, errors.New("host's handshake signature was invalid")
	}
	if resp.Cipher == cipherNoOverlap {
		return nil, errors.New("host does not support any of our proposed ciphers")
	} else if resp.Cipher != cipherChaCha20Poly1305 {
		return nil, errors.New("host selected unsupported cipher")
	}

	cipherKey := crypto.DeriveSharedSecret(xsk, resp.PublicKey)
	aead, _ := chacha20poly1305.New(cipherKey[:]) // no error possible
	s := &Session{
		conn:     conn,
		aead:     aead,
		key:      cipherKey[:],
		isRenter: true,
	}
	// hack: cast challenge to Specifier to make it a ProtocolObject
	if err := s.readMessage((*Specifier)(&s.challenge), MinMessageSize); err != nil {
		return nil, err
	}
	return s, nil
}

// Handshake objects
type (
	loopKeyExchangeRequest struct {
		PublicKey crypto.X25519PublicKey
		Ciphers   []Specifier
	}

	loopKeyExchangeResponse struct {
		PublicKey crypto.X25519PublicKey
		Signature []byte
		Cipher    Specifier
	}
)

// A Specifier is a generic identification tag.
type Specifier [16]byte

func (s Specifier) String() string {
	return string(bytes.Trim(s[:], "\x00"))
}

func newSpecifier(str string) Specifier {
	if len(str) > 16 {
		panic("specifier is too long")
	}
	var s Specifier
	copy(s[:], str)
	return s
}

// Handshake specifiers
var (
	loopEnter = newSpecifier("LoopEnter")
	loopExit  = newSpecifier("LoopExit")
)

// ErrRenterClosed is returned by (*Session).ReadID when the renter sends the
// session termination signal.
var ErrRenterClosed = errors.New("renter has terminated session")

// RPC ciphers
var (
	cipherChaCha20Poly1305 = newSpecifier("ChaCha20Poly1305")
	cipherNoOverlap        = newSpecifier("NoOverlap")
)

// RPC IDs
var (
	RPCFormContractID       = newSpecifier("LoopFormContract")
	RPCLockID               = newSpecifier("LoopLock")
	RPCReadID               = newSpecifier("LoopRead")
	RPCRenewContractID      = newSpecifier("LoopRenew")
	RPCRenewClearContractID = newSpecifier("LoopRenewClear")
	RPCSectorRootsID        = newSpecifier("LoopSectorRoots")
	RPCSettingsID           = newSpecifier("LoopSettings")
	RPCUnlockID             = newSpecifier("LoopUnlock")
	RPCWriteID              = newSpecifier("LoopWrite")
)

// Read/Write actions
var (
	RPCWriteActionAppend = newSpecifier("Append")
	RPCWriteActionTrim   = newSpecifier("Trim")
	RPCWriteActionSwap   = newSpecifier("Swap")
	RPCWriteActionUpdate = newSpecifier("Update")

	RPCReadStop = newSpecifier("ReadStop")
)

// RPC request/response objects
type (
	// RPCFormContractRequest contains the request parameters for the
	// FormContract and RenewContract RPCs.
	RPCFormContractRequest struct {
		Transactions []types.Transaction
		RenterKey    types.SiaPublicKey
	}

	// RPCRenewAndClearContractRequest contains the request parameters for the
	// RenewAndClearContract RPC.
	RPCRenewAndClearContractRequest struct {
		Transactions           []types.Transaction
		RenterKey              types.SiaPublicKey
		FinalValidProofValues  []types.Currency
		FinalMissedProofValues []types.Currency
	}

	// RPCFormContractAdditions contains the parent transaction, inputs, and
	// outputs added by the host when negotiating a file contract.
	RPCFormContractAdditions struct {
		Parents []types.Transaction
		Inputs  []types.SiacoinInput
		Outputs []types.SiacoinOutput
	}

	// RPCFormContractSignatures contains the signatures for a contract
	// transaction and initial revision. These signatures are sent by both the
	// renter and host during contract formation and renewal.
	RPCFormContractSignatures struct {
		ContractSignatures []types.TransactionSignature
		RevisionSignature  types.TransactionSignature
	}

	// RPCRenewAndClearContractSignatures contains the signatures for a contract
	// transaction, initial revision, and final revision of the contract being
	// renewed. These signatures are sent by both the renter and host during the
	// RenewAndClear RPC.
	RPCRenewAndClearContractSignatures struct {
		ContractSignatures     []types.TransactionSignature
		RevisionSignature      types.TransactionSignature
		FinalRevisionSignature []byte
	}

	// RPCLockRequest contains the request parameters for the Lock RPC.
	RPCLockRequest struct {
		ContractID types.FileContractID
		Signature  []byte
		Timeout    uint64
	}

	// RPCLockResponse contains the response data for the Lock RPC.
	RPCLockResponse struct {
		Acquired     bool
		NewChallenge [16]byte
		Revision     types.FileContractRevision
		Signatures   []types.TransactionSignature
	}

	// RPCReadRequestSection is a section requested in RPCReadRequest.
	RPCReadRequestSection struct {
		MerkleRoot crypto.Hash
		Offset     uint32
		Length     uint32
	}

	// RPCReadRequest contains the request parameters for the Read RPC.
	RPCReadRequest struct {
		Sections    []RPCReadRequestSection
		MerkleProof bool

		NewRevisionNumber    uint64
		NewValidProofValues  []types.Currency
		NewMissedProofValues []types.Currency
		Signature            []byte
	}

	// RPCReadResponse contains the response data for the Read RPC.
	RPCReadResponse struct {
		Signature   []byte
		Data        []byte
		MerkleProof []crypto.Hash
	}

	// RPCSectorRootsRequest contains the request parameters for the SectorRoots RPC.
	RPCSectorRootsRequest struct {
		RootOffset uint64
		NumRoots   uint64

		NewRevisionNumber    uint64
		NewValidProofValues  []types.Currency
		NewMissedProofValues []types.Currency
		Signature            []byte
	}

	// RPCSectorRootsResponse contains the response data for the SectorRoots RPC.
	RPCSectorRootsResponse struct {
		Signature   []byte
		SectorRoots []crypto.Hash
		MerkleProof []crypto.Hash
	}

	// RPCSettingsResponse contains the response data for the SettingsResponse RPC.
	RPCSettingsResponse struct {
		Settings []byte // JSON-encoded hostdb.HostSettings
	}

	// RPCWriteRequest contains the request parameters for the Write RPC.
	RPCWriteRequest struct {
		Actions     []RPCWriteAction
		MerkleProof bool

		NewRevisionNumber    uint64
		NewValidProofValues  []types.Currency
		NewMissedProofValues []types.Currency
	}

	// RPCWriteAction is a generic Write action. The meaning of each field
	// depends on the Type of the action.
	RPCWriteAction struct {
		Type Specifier
		A, B uint64
		Data []byte
	}

	// RPCWriteMerkleProof contains the optional Merkle proof for response data
	// for the Write RPC.
	RPCWriteMerkleProof struct {
		OldSubtreeHashes []crypto.Hash
		OldLeafHashes    []crypto.Hash
		NewMerkleRoot    crypto.Hash
	}

	// RPCWriteResponse contains the response data for the Write RPC.
	RPCWriteResponse struct {
		Signature []byte
	}
)<|MERGE_RESOLUTION|>--- conflicted
+++ resolved
@@ -17,28 +17,19 @@
 	"sync"
 
 	"github.com/aead/chacha20/chacha"
-<<<<<<< HEAD
-	"gitlab.com/NebulousLabs/Sia/crypto"
-	"gitlab.com/NebulousLabs/Sia/types"
-=======
-
 	"go.sia.tech/siad/crypto"
 	"go.sia.tech/siad/types"
->>>>>>> 7d274345
 	"golang.org/x/crypto/blake2b"
 	"golang.org/x/crypto/chacha20poly1305"
 	"golang.org/x/crypto/poly1305"
+
 	"lukechampine.com/frand"
 	"lukechampine.com/us/ed25519hash"
 )
 
 func wrapErr(err *error, fnName string) {
 	if *err != nil {
-<<<<<<< HEAD
 		*err = fmt.Errorf("%v: %w", fnName, *err)
-=======
-		*err = fmt.Errorf("%s: %w", fnName, *err)
->>>>>>> 7d274345
 	}
 }
 
@@ -209,18 +200,11 @@
 	if err := s.writeMessage(&rpcID); err != nil {
 		return fmt.Errorf("WriteRequestID: %w", err)
 	}
-<<<<<<< HEAD
 	if req == nil {
 		return nil
 	}
 	if err := s.writeMessage(req); err != nil {
 		return fmt.Errorf("WriteRequest: %w", err)
-=======
-	if req != nil {
-		if err := s.writeMessage(req); err != nil {
-			return fmt.Errorf("WriteRequest: %w", err)
-		}
->>>>>>> 7d274345
 	}
 	return nil
 }
