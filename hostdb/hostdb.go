// Package hostdb defines types and functions relevant to scanning hosts.
package hostdb // import "lukechampine.com/us/hostdb"

import (
	"context"
	"crypto/ed25519"
	"encoding/hex"
	"encoding/json"
	"fmt"
	"net"
	"strings"
	"time"

<<<<<<< HEAD
	"gitlab.com/NebulousLabs/Sia/modules"
	"gitlab.com/NebulousLabs/Sia/types"
=======
	"go.sia.tech/siad/modules"
	"go.sia.tech/siad/types"
>>>>>>> 7d274345
	"lukechampine.com/us/renterhost"
)

// A HostPublicKey is the public key announced on the blockchain by a host. A
// HostPublicKey can be assumed to uniquely identify a host. Hosts should
// always be identified by their public key, since other identifying
// information (like a host's current IP address) may change at a later time.
//
// The format of a HostPublicKey is:
//
//    specifier:keydata
//
// Where specifier identifies the signature scheme used and keydata contains
// the hex-encoded bytes of the actual key. Currently, all public keys on Sia
// use the Ed25519 signature scheme, specified as "ed25519".
type HostPublicKey string

// Key returns the keydata portion of a HostPublicKey.
func (hpk HostPublicKey) Key() string {
	specLen := strings.IndexByte(string(hpk), ':')
	if specLen < 0 {
		return ""
	}
	return string(hpk[specLen+1:])
}

// ShortKey returns the keydata portion of a HostPublicKey, truncated to 8
// characters. This is 32 bits of entropy, which is sufficient to prevent
// collisions in typical usage scenarios. A ShortKey is the preferred way to
// reference a HostPublicKey in user interfaces.
func (hpk HostPublicKey) ShortKey() string {
	return hpk.Key()[:8]
}

// Ed25519 returns the HostPublicKey as an ed25519.PublicKey. The returned key
// is invalid if hpk is not a Ed25519 key.
func (hpk HostPublicKey) Ed25519() ed25519.PublicKey {
	pk, _ := hex.DecodeString(hpk.Key())
	return ed25519.PublicKey(pk)
}

// SiaPublicKey returns the HostPublicKey as a types.SiaPublicKey.
func (hpk HostPublicKey) SiaPublicKey() (spk types.SiaPublicKey) {
	spk.LoadString(string(hpk))
	return
}

// HostKeyFromPublicKey converts an ed25519.PublicKey to a HostPublicKey.
func HostKeyFromPublicKey(pk ed25519.PublicKey) HostPublicKey {
	return HostKeyFromSiaPublicKey(types.SiaPublicKey{
		Algorithm: types.SignatureEd25519,
		Key:       pk,
	})
}

// HostKeyFromSiaPublicKey converts an types.SiaPublicKey to a HostPublicKey.
func HostKeyFromSiaPublicKey(spk types.SiaPublicKey) HostPublicKey {
	return HostPublicKey(spk.String())
}

// HostSettings are the settings reported by a host.
type HostSettings struct {
	AcceptingContracts     bool               `json:"acceptingContracts"`
	MaxDownloadBatchSize   uint64             `json:"maxDownloadBatchSize"`
	MaxDuration            types.BlockHeight  `json:"maxDuration"`
	MaxReviseBatchSize     uint64             `json:"maxReviseBatchSize"`
	NetAddress             modules.NetAddress `json:"netAddress"`
	RemainingStorage       uint64             `json:"remainingStorage"`
	SectorSize             uint64             `json:"sectorSize"`
	TotalStorage           uint64             `json:"totalStorage"`
	UnlockHash             types.UnlockHash   `json:"unlockHash"`
	WindowSize             types.BlockHeight  `json:"windowSize"`
	Collateral             types.Currency     `json:"collateral"`
	MaxCollateral          types.Currency     `json:"maxCollateral"`
	BaseRPCPrice           types.Currency     `json:"baseRPCPrice"`
	ContractPrice          types.Currency     `json:"contractPrice"`
	DownloadBandwidthPrice types.Currency     `json:"downloadBandwidthPrice"`
	SectorAccessPrice      types.Currency     `json:"sectorAccessPrice"`
	StoragePrice           types.Currency     `json:"storagePrice"`
	UploadBandwidthPrice   types.Currency     `json:"uploadBandwidthPrice"`
	RevisionNumber         uint64             `json:"revisionNumber"`
	Version                string             `json:"version"`

	// RHP3 specific fields
	EphemeralAccountExpiry     time.Duration  `json:"ephemeralAccountExpiry"`
	MaxEphemeralAccountBalance types.Currency `json:"maxEphemeralAccountBalance"`
	SiaMuxPort                 string         `json:"siaMuxPort"`

	// nonstandard fields
	Make  string `json:"make"`
	Model string `json:"model"`
}

// ScannedHost groups a host's settings with its public key and other scan-
// related metrics.
type ScannedHost struct {
	HostSettings
	PublicKey HostPublicKey
	Latency   time.Duration
}

// Scan dials the host with the given NetAddress and public key and requests
// its settings.
func Scan(ctx context.Context, addr modules.NetAddress, pubkey HostPublicKey) (host ScannedHost, err error) {
	host.PublicKey = pubkey
	dialStart := time.Now()
	conn, err := (&net.Dialer{}).DialContext(ctx, "tcp", string(addr))
	host.Latency = time.Since(dialStart)
	if err != nil {
		return host, err
	}
	defer conn.Close()
	type res struct {
		host ScannedHost
		err  error
	}
	ch := make(chan res, 1)
	go func() {
		err := func() error {
			s, err := renterhost.NewRenterSession(conn, pubkey.Ed25519())
			if err != nil {
				return fmt.Errorf("could not initiate RPC session: %w", err)
			}
			defer s.Close()
			var resp renterhost.RPCSettingsResponse
			if err := s.WriteRequest(renterhost.RPCSettingsID, nil); err != nil {
				return err
			} else if err := s.ReadResponse(&resp, 4096); err != nil {
				return err
			} else if err := json.Unmarshal(resp.Settings, &host.HostSettings); err != nil {
				return err
			}
			return nil
		}()
<<<<<<< HEAD
		ch <- res{host, fmt.Errorf("could not read signed host settings: %w", err)}
=======
		if err != nil {
			err = fmt.Errorf("could not read signed host settings: %w", err)
		}
		ch <- res{host, err}
>>>>>>> 7d274345
	}()
	select {
	case <-ctx.Done():
		conn.Close()
		return host, ctx.Err()
	case r := <-ch:
		return r.host, r.err
	}
}<|MERGE_RESOLUTION|>--- conflicted
+++ resolved
@@ -11,13 +11,9 @@
 	"strings"
 	"time"
 
-<<<<<<< HEAD
-	"gitlab.com/NebulousLabs/Sia/modules"
-	"gitlab.com/NebulousLabs/Sia/types"
-=======
 	"go.sia.tech/siad/modules"
 	"go.sia.tech/siad/types"
->>>>>>> 7d274345
+
 	"lukechampine.com/us/renterhost"
 )
 
@@ -152,14 +148,10 @@
 			}
 			return nil
 		}()
-<<<<<<< HEAD
-		ch <- res{host, fmt.Errorf("could not read signed host settings: %w", err)}
-=======
 		if err != nil {
 			err = fmt.Errorf("could not read signed host settings: %w", err)
 		}
 		ch <- res{host, err}
->>>>>>> 7d274345
 	}()
 	select {
 	case <-ctx.Done():
