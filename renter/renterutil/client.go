--- conflicted
+++ resolved
@@ -78,11 +78,7 @@
 // private keys known to the wallet.
 func (c *SiadClient) FundTransaction(txn *types.Transaction, amount types.Currency) ([]crypto.Hash, func(), error) {
 	if amount.IsZero() {
-<<<<<<< HEAD
-		return nil, nil, nil
-=======
 		return nil, func() {}, nil
->>>>>>> eb7b110d
 	}
 
 	wug, err := c.siad.WalletUnspentGet()
