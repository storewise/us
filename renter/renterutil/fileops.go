--- conflicted
+++ resolved
@@ -2,21 +2,14 @@
 
 import (
 	"bytes"
-<<<<<<< HEAD
 	"context"
-=======
->>>>>>> 7d274345
 	"errors"
 	"fmt"
 	"io"
 	"os"
 	"time"
 
-<<<<<<< HEAD
-	"gitlab.com/NebulousLabs/Sia/crypto"
-=======
 	"go.sia.tech/siad/crypto"
->>>>>>> 7d274345
 	"lukechampine.com/frand"
 	"lukechampine.com/us/hostdb"
 	"lukechampine.com/us/merkle"
@@ -480,17 +473,12 @@
 	}
 	close(reqChan)
 	if goodShards < f.m.MinShards {
-<<<<<<< HEAD
 		return 0, fmt.Errorf(
 			"too many hosts did not supply their shard (needed %v, got %v): %w",
 			f.m.MinShards,
 			goodShards,
 			errs,
 		)
-=======
-		return 0, fmt.Errorf("too many hosts did not supply their shard (needed %v, got %v): %w",
-			f.m.MinShards, goodShards, errs)
->>>>>>> 7d274345
 	}
 
 	// recover data shards directly into p
