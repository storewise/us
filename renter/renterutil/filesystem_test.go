--- conflicted
+++ resolved
@@ -5,20 +5,13 @@
 	"context"
 	"crypto/ed25519"
 	"encoding/hex"
-	"errors"
 	"io"
 	"os"
 	"testing"
 
-<<<<<<< HEAD
-	"gitlab.com/NebulousLabs/Sia/crypto"
-	"gitlab.com/NebulousLabs/Sia/modules"
-	"gitlab.com/NebulousLabs/Sia/types"
-=======
 	"go.sia.tech/siad/crypto"
 	"go.sia.tech/siad/modules"
 	"go.sia.tech/siad/types"
->>>>>>> 7d274345
 	"lukechampine.com/frand"
 
 	"lukechampine.com/us/ghost"
@@ -96,47 +89,6 @@
 	return fs, cleanup
 }
 
-<<<<<<< HEAD
-=======
-func TestHostErrorSet(t *testing.T) {
-	hosts := make([]*ghost.Host, 3)
-	hkr := make(testHKR)
-	hs := NewHostSet(hkr, 0)
-	for i := range hosts {
-		h, c := createHostWithContract(t)
-		hosts[i] = h
-		hkr[h.PublicKey] = h.Settings.NetAddress
-		hs.AddHost(c)
-		h.Close()
-	}
-
-	fs := NewFileSystem(os.TempDir(), hs)
-	defer func() {
-		fs.Close()
-		for _, h := range hosts {
-			h.Close()
-		}
-	}()
-
-	metaName := t.Name() + "-" + hex.EncodeToString(frand.Bytes(6))
-	pf, err := fs.Create(metaName, 2)
-	if err != nil {
-		t.Fatal(err)
-	}
-	if _, err := pf.Write([]byte("foo")); err != nil {
-		t.Fatal(err)
-	}
-	// should get a HostErrorSet when we sync
-	err = pf.Sync()
-	var hes HostErrorSet
-	if !errors.As(err, &hes) {
-		t.Fatal("expected HostSetError, got", err)
-	} else if len(hes) != 3 {
-		t.Fatal("expected HostSetError to have three hosts, got", len(hes))
-	}
-}
-
->>>>>>> 7d274345
 func TestFileSystemBasic(t *testing.T) {
 	if testing.Short() {
 		t.SkipNow()
