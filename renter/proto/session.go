--- conflicted
+++ resolved
@@ -275,11 +275,7 @@
 	}
 	bandwidthPrice := s.host.DownloadBandwidthPrice.Mul64(downloadBandwidth)
 	price := s.host.BaseRPCPrice.Add(bandwidthPrice)
-<<<<<<< HEAD
-	if s.rev.RenterFunds().Cmp(MinimumRemainingFund) < 0 {
-=======
 	if !s.sufficientFunds(price) {
->>>>>>> d72e9770
 		return nil, ErrInsufficientFunds
 	}
 
@@ -371,11 +367,7 @@
 	}
 	bandwidthPrice := s.host.DownloadBandwidthPrice.Mul64(bandwidth)
 	price := s.host.BaseRPCPrice.Add(sectorAccessPrice).Add(bandwidthPrice)
-<<<<<<< HEAD
-	if s.rev.RenterFunds().Cmp(MinimumRemainingFund) < 0 {
-=======
 	if !s.sufficientFunds(price) {
->>>>>>> d72e9770
 		return ErrInsufficientFunds
 	}
 
@@ -546,11 +538,7 @@
 	price := s.host.BaseRPCPrice.Add(bandwidthPrice).Add(storagePrice)
 	// NOTE: hosts can be picky about price, so add 5% just to be sure.
 	price = price.MulFloat(1.05)
-<<<<<<< HEAD
-	if rev.NewValidProofOutputs[0].Value.Cmp(MinimumRemainingFund) < 0 {
-=======
 	if !s.sufficientFunds(price) {
->>>>>>> d72e9770
 		return ErrInsufficientFunds
 	}
 	// hosts can also be picky about collateral, so subtract 5%.
