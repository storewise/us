package proto

import (
	"crypto/ed25519"
	"math"
	"time"

	"github.com/hashicorp/go-multierror"
	"github.com/pkg/errors"
	"gitlab.com/NebulousLabs/Sia/crypto"
	"gitlab.com/NebulousLabs/Sia/types"

	"lukechampine.com/us/ed25519hash"
	"lukechampine.com/us/hostdb"
	"lukechampine.com/us/renterhost"
)

// RenewContract negotiates a new file contract and initial revision for data
// already stored with a host.
func RenewContract(w Wallet, tpool TransactionPool, id types.FileContractID, key ed25519.PrivateKey, host hostdb.ScannedHost, renterPayout types.Currency, startHeight, endHeight types.BlockHeight) (_ ContractRevision, _ []types.Transaction, err error) {
	s, err := NewUnlockedSession(host.NetAddress, host.PublicKey, 0)
	if err != nil {
		return ContractRevision{}, nil, err
	}
	s.host = host
	defer func() {
		if e := s.Close(); e != nil {
			err = multierror.Append(err, e)
		}
	}()

	if err := s.Lock(id, key, time.Duration(lockTimeout)*time.Millisecond); err != nil {
		return ContractRevision{}, nil, err
	}
	return s.RenewContract(w, tpool, renterPayout, startHeight, endHeight)
}

// RenewContract negotiates a new file contract and initial revision for data
// already stored with a host. The old contract is "cleared," reverting its
// filesize to zero.
func (s *Session) RenewContract(w Wallet, tpool TransactionPool, renterPayout types.Currency, startHeight, endHeight types.BlockHeight) (_ ContractRevision, _ []types.Transaction, err error) {
	defer wrapErr(&err, "RenewContract")
	if endHeight < startHeight {
		return ContractRevision{}, nil, errors.New("end height must be greater than start height")
	}
	// get two renter addresses: one for the renter refund output, one for the
	// change output
	refundAddr, err := w.NewWalletAddress()
	if err != nil {
		return ContractRevision{}, nil, errors.Wrap(err, "could not get an address to use")
	}
	changeAddr, err := w.NewWalletAddress()
	if err != nil {
		return ContractRevision{}, nil, errors.Wrap(err, "could not get an address to use")
	}

	// estimate collateral
	var hostCollateral types.Currency
	blockBytes := s.host.UploadBandwidthPrice.Add(s.host.StoragePrice).Add(s.host.DownloadBandwidthPrice).Mul64(uint64(endHeight - startHeight))
	if !blockBytes.IsZero() {
		bytes := renterPayout.Div(blockBytes)
		hostCollateral = s.host.Collateral.Mul(bytes).Mul64(uint64(endHeight - startHeight))
	}
	// hostCollateral can't be greater than MaxCollateral, and (due to a host-
	// side bug) it can't be zero either.
	if hostCollateral.Cmp(s.host.MaxCollateral) > 0 {
		hostCollateral = s.host.MaxCollateral
	} else if hostCollateral.IsZero() {
		hostCollateral = types.NewCurrency64(1)
	}

	// Calculate additional basePrice and baseCollateral. If the contract
	// height did not increase, basePrice and baseCollateral are zero.
	currentRevision := s.rev.Revision
	var basePrice, baseCollateral types.Currency
	if endHeight+s.host.WindowSize > currentRevision.NewWindowEnd {
		timeExtension := uint64((endHeight + s.host.WindowSize) - currentRevision.NewWindowEnd)
		basePrice = s.host.StoragePrice.Mul64(currentRevision.NewFileSize).Mul64(timeExtension)    // cost of data already covered by contract
		baseCollateral = s.host.Collateral.Mul64(currentRevision.NewFileSize).Mul64(timeExtension) // same but collateral
		// prevent underflow
		if baseCollateral.Cmp(hostCollateral) > 0 {
			baseCollateral = hostCollateral
		}
	}

<<<<<<< HEAD
	// calculate payouts
	hostPayout := s.host.ContractPrice.Add(hostCollateral).Add(basePrice)
	payout := taxAdjustedPayout(renterPayout.Add(hostPayout))

	// create file contract
	fc := types.FileContract{
		FileSize:       currentRevision.NewFileSize,
		FileMerkleRoot: currentRevision.NewFileMerkleRoot,
		WindowStart:    endHeight,
		WindowEnd:      endHeight + s.host.WindowSize,
		Payout:         payout,
		UnlockHash:     currentRevision.NewUnlockHash,
		RevisionNumber: 0,
		ValidProofOutputs: []types.SiacoinOutput{
			// renter
			{Value: renterPayout, UnlockHash: refundAddr},
			// host
			{Value: hostPayout, UnlockHash: s.host.UnlockHash},
		},
		MissedProofOutputs: []types.SiacoinOutput{
			// renter
			{Value: renterPayout, UnlockHash: refundAddr},
			// baseCollateral is not returned to host
			{Value: hostPayout.Sub(basePrice.Add(baseCollateral)), UnlockHash: s.host.UnlockHash},
			// void gets the spent storage fees, plus the collateral being risked
			{Value: basePrice.Add(baseCollateral), UnlockHash: types.UnlockHash{}},
		},
	}

	// Calculate how much the renter needs to pay. On top of the renterPayout,
	// the renter is responsible for paying host.ContractPrice, the siafund
	// tax, and a transaction fee.
	_, maxFee, err := tpool.FeeEstimate()
	if err != nil {
		return ContractRevision{}, nil, errors.Wrap(err, "could not estimate transaction fee")
	}
	fee := maxFee.Mul64(estTxnSize)
	totalCost := renterPayout.Add(s.host.ContractPrice).Add(types.Tax(startHeight, fc.Payout)).Add(fee)

	// create and fund a transaction containing fc
	txn := types.Transaction{
		FileContracts: []types.FileContract{fc},
		MinerFees:     []types.Currency{fee},
	}
	toSign, err := fundSiacoins(&txn, totalCost, changeAddr, w)
	if err != nil {
		return ContractRevision{}, nil, err
	}

	// include any unconfirmed parent transactions
	parents, err := w.UnconfirmedParents(txn)
	if err != nil {
		return ContractRevision{}, nil, err
	}

	s.extendDeadline(120 * time.Second)
	req := &renterhost.RPCFormContractRequest{
		Transactions: append(parents, txn),
		RenterKey:    s.rev.Revision.UnlockConditions.PublicKeys[0],
	}
	if err := s.sess.WriteRequest(renterhost.RPCRenewContractID, req); err != nil {
		return ContractRevision{}, nil, err
	}

	var resp renterhost.RPCFormContractAdditions
	if err := s.sess.ReadResponse(&resp, 65536); err != nil {
		return ContractRevision{}, nil, err
	}

	// merge host additions with txn
	txn.SiacoinInputs = append(txn.SiacoinInputs, resp.Inputs...)
	txn.SiacoinOutputs = append(txn.SiacoinOutputs, resp.Outputs...)

	// sign the txn
	for _, id := range toSign {
		txn.TransactionSignatures = append(txn.TransactionSignatures, types.TransactionSignature{
			ParentID:       id,
			PublicKeyIndex: 0,
			CoveredFields:  types.CoveredFields{WholeTransaction: true},
		})
	}
	err = w.SignTransaction(&txn, toSign)
	if err != nil {
		err = errors.Wrap(err, "failed to sign transaction")
		if e := s.sess.WriteResponse(nil, err); e != nil {
			err = multierror.Append(err, e)
		}
		return ContractRevision{}, nil, err
	}

	// calculate signatures added
	var addedSignatures []types.TransactionSignature
	for _, sig := range txn.TransactionSignatures {
		for _, id := range toSign {
			if id == sig.ParentID {
				addedSignatures = append(addedSignatures, sig)
				break
			}
		}
	}

	// create initial (no-op) revision, transaction, and signature
	initRevision := types.FileContractRevision{
		ParentID:          txn.FileContractID(0),
		UnlockConditions:  currentRevision.UnlockConditions,
		NewRevisionNumber: 1,

		NewFileSize:           fc.FileSize,
		NewFileMerkleRoot:     fc.FileMerkleRoot,
		NewWindowStart:        fc.WindowStart,
		NewWindowEnd:          fc.WindowEnd,
		NewValidProofOutputs:  fc.ValidProofOutputs,
		NewMissedProofOutputs: fc.MissedProofOutputs,
		NewUnlockHash:         fc.UnlockHash,
	}
	renterRevisionSig := types.TransactionSignature{
		ParentID:       crypto.Hash(initRevision.ParentID),
		CoveredFields:  types.CoveredFields{FileContractRevisions: []uint64{0}},
		PublicKeyIndex: 0,
		Signature:      ed25519hash.Sign(s.key, renterhost.HashRevision(initRevision)),
	}

	// Send signatures.
	renterSigs := &renterhost.RPCFormContractSignatures{
		ContractSignatures: addedSignatures,
		RevisionSignature:  renterRevisionSig,
	}
	if err := s.sess.WriteResponse(renterSigs, nil); err != nil {
		return ContractRevision{}, nil, err
	}

	// Read the host signatures.
	var hostSigs renterhost.RPCFormContractSignatures
	if err := s.sess.ReadResponse(&hostSigs, 4096); err != nil {
		return ContractRevision{}, nil, err
	}
	txn.TransactionSignatures = append(txn.TransactionSignatures, hostSigs.ContractSignatures...)
	signedTxnSet := append(resp.Parents, append(parents, txn)...)

	return ContractRevision{
		Revision:   initRevision,
		Signatures: [2]types.TransactionSignature{renterRevisionSig, hostSigs.RevisionSignature},
	}, signedTxnSet, nil
}

// RenewAndClearContract negotiates a new file contract and initial revision for
// data already stored with a host. The old contract is "cleared," reverting its
// filesize to zero.
func (s *Session) RenewAndClearContract(w Wallet, tpool TransactionPool, renterPayout types.Currency, startHeight, endHeight types.BlockHeight) (_ ContractRevision, _ []types.Transaction, err error) {
	defer wrapErr(&err, "RenewAndClearContract")
	if endHeight < startHeight {
		return ContractRevision{}, nil, errors.New("end height must be greater than start height")
	}
	// get two renter addresses: one for the renter refund output, one for the
	// change output
	refundAddr, err := w.NewWalletAddress()
	if err != nil {
		return ContractRevision{}, nil, errors.Wrap(err, "could not get an address to use")
	}
	changeAddr, err := w.NewWalletAddress()
	if err != nil {
		return ContractRevision{}, nil, errors.Wrap(err, "could not get an address to use")
	}

	// estimate collateral
	var hostCollateral types.Currency
	blockBytes := s.host.UploadBandwidthPrice.Add(s.host.StoragePrice).Add(s.host.DownloadBandwidthPrice).Mul64(uint64(endHeight - startHeight))
	if !blockBytes.IsZero() {
		bytes := renterPayout.Div(blockBytes)
		hostCollateral = s.host.Collateral.Mul(bytes).Mul64(uint64(endHeight - startHeight))
	}
	// hostCollateral can't be greater than MaxCollateral, and (due to a host-
	// side bug) it can't be zero either.
	if hostCollateral.Cmp(s.host.MaxCollateral) > 0 {
		hostCollateral = s.host.MaxCollateral
	} else if hostCollateral.IsZero() {
		hostCollateral = types.NewCurrency64(1)
	}

	// Calculate additional basePrice and baseCollateral. If the contract
	// height did not increase, basePrice and baseCollateral are zero.
	currentRevision := s.rev.Revision
	var basePrice, baseCollateral types.Currency
	if endHeight+s.host.WindowSize > currentRevision.NewWindowEnd {
		timeExtension := uint64((endHeight + s.host.WindowSize) - currentRevision.NewWindowEnd)
		basePrice = s.host.StoragePrice.Mul64(currentRevision.NewFileSize).Mul64(timeExtension)    // cost of data already covered by contract
		baseCollateral = s.host.Collateral.Mul64(currentRevision.NewFileSize).Mul64(timeExtension) // same but collateral
		// prevent underflow
		if baseCollateral.Cmp(hostCollateral) > 0 {
			baseCollateral = hostCollateral
		}
	}
=======
	// The host adjusts its contract price dynamically based on the current
	// recommended transaction fee. We don't know how much it will have changed
	// since we last scanned, but adding 5% leeway seems reasonable.
	contractPrice := s.host.ContractPrice.MulFloat(1.05)
>>>>>>> 6837aef7

	// calculate payouts
	hostPayout := contractPrice.Add(hostCollateral).Add(basePrice)
	payout := taxAdjustedPayout(renterPayout.Add(hostPayout))

	// create file contract
	fc := types.FileContract{
		FileSize:       currentRevision.NewFileSize,
		FileMerkleRoot: currentRevision.NewFileMerkleRoot,
		WindowStart:    endHeight,
		WindowEnd:      endHeight + s.host.WindowSize,
		Payout:         payout,
		UnlockHash:     currentRevision.NewUnlockHash,
		RevisionNumber: 0,
		ValidProofOutputs: []types.SiacoinOutput{
			// renter
			{Value: renterPayout, UnlockHash: refundAddr},
			// host
			{Value: hostPayout, UnlockHash: s.host.UnlockHash},
		},
		MissedProofOutputs: []types.SiacoinOutput{
			// renter
			{Value: renterPayout, UnlockHash: refundAddr},
			// baseCollateral is not returned to host
			{Value: hostPayout.Sub(basePrice.Add(baseCollateral)), UnlockHash: s.host.UnlockHash},
			// void gets the spent storage fees, plus the collateral being risked
			{Value: basePrice.Add(baseCollateral), UnlockHash: types.UnlockHash{}},
		},
	}

	// Calculate how much the renter needs to pay. On top of the renterPayout,
	// the renter is responsible for paying the contractPrice, the siafund tax,
	// and a transaction fee.
	_, maxFee, err := tpool.FeeEstimate()
	if err != nil {
		return ContractRevision{}, nil, errors.Wrap(err, "could not estimate transaction fee")
	}
	fee := maxFee.Mul64(estTxnSize)
	totalCost := renterPayout.Add(contractPrice).Add(types.Tax(startHeight, fc.Payout)).Add(fee)

	// create and fund a transaction containing fc
	txn := types.Transaction{
		FileContracts: []types.FileContract{fc},
		MinerFees:     []types.Currency{fee},
	}
	toSign, err := fundSiacoins(&txn, totalCost, changeAddr, w)
	if err != nil {
		return ContractRevision{}, nil, err
	}

	// include any unconfirmed parent transactions
	parents, err := w.UnconfirmedParents(txn)
	if err != nil {
		return ContractRevision{}, nil, err
	}

	// construct the final revision of the old contract
	finalPayment := s.host.BaseRPCPrice
	if finalPayment.Cmp(currentRevision.ValidRenterPayout()) > 0 {
		finalPayment = currentRevision.ValidRenterPayout()
	}
	finalOldRevision := currentRevision
	newValid, _ := updateRevisionOutputs(&finalOldRevision, finalPayment, types.ZeroCurrency)
	finalOldRevision.NewMissedProofOutputs = finalOldRevision.NewValidProofOutputs
	finalOldRevision.NewFileSize = 0
	finalOldRevision.NewFileMerkleRoot = crypto.Hash{}
	finalOldRevision.NewRevisionNumber = math.MaxUint64

	s.extendDeadline(120 * time.Second)
	req := &renterhost.RPCRenewAndClearContractRequest{
		Transactions:           append(parents, txn),
		RenterKey:              s.rev.Revision.UnlockConditions.PublicKeys[0],
		FinalValidProofValues:  newValid,
		FinalMissedProofValues: newValid,
	}
	if err := s.sess.WriteRequest(renterhost.RPCRenewClearContractID, req); err != nil {
		return ContractRevision{}, nil, err
	}

	var resp renterhost.RPCFormContractAdditions
	if err := s.sess.ReadResponse(&resp, 65536); err != nil {
		return ContractRevision{}, nil, err
	}

	// merge host additions with txn
	txn.SiacoinInputs = append(txn.SiacoinInputs, resp.Inputs...)
	txn.SiacoinOutputs = append(txn.SiacoinOutputs, resp.Outputs...)

	// sign the txn
	for _, id := range toSign {
		txn.TransactionSignatures = append(txn.TransactionSignatures, types.TransactionSignature{
			ParentID:       id,
			PublicKeyIndex: 0,
			CoveredFields:  types.CoveredFields{WholeTransaction: true},
		})
	}
	err = w.SignTransaction(&txn, toSign)
	if err != nil {
		err = errors.Wrap(err, "failed to sign transaction")
		if e := s.sess.WriteResponse(nil, err); e != nil {
			err = multierror.Append(err, e)
		}
		return ContractRevision{}, nil, err
	}

	// calculate signatures added
	var addedSignatures []types.TransactionSignature
	for _, sig := range txn.TransactionSignatures {
		for _, id := range toSign {
			if id == sig.ParentID {
				addedSignatures = append(addedSignatures, sig)
				break
			}
		}
	}

	// create initial (no-op) revision, transaction, and signature
	initRevision := types.FileContractRevision{
		ParentID:          txn.FileContractID(0),
		UnlockConditions:  currentRevision.UnlockConditions,
		NewRevisionNumber: 1,

		NewFileSize:           fc.FileSize,
		NewFileMerkleRoot:     fc.FileMerkleRoot,
		NewWindowStart:        fc.WindowStart,
		NewWindowEnd:          fc.WindowEnd,
		NewValidProofOutputs:  fc.ValidProofOutputs,
		NewMissedProofOutputs: fc.MissedProofOutputs,
		NewUnlockHash:         fc.UnlockHash,
	}
	renterRevisionSig := types.TransactionSignature{
		ParentID:       crypto.Hash(initRevision.ParentID),
		CoveredFields:  types.CoveredFields{FileContractRevisions: []uint64{0}},
		PublicKeyIndex: 0,
		Signature:      ed25519hash.Sign(s.key, renterhost.HashRevision(initRevision)),
	}

	// Send signatures.
	renterSigs := &renterhost.RPCRenewAndClearContractSignatures{
		ContractSignatures:     addedSignatures,
		RevisionSignature:      renterRevisionSig,
		FinalRevisionSignature: ed25519hash.Sign(s.key, renterhost.HashRevision(finalOldRevision)),
	}
	if err := s.sess.WriteResponse(renterSigs, nil); err != nil {
		return ContractRevision{}, nil, err
	}

	// Read the host signatures.
	var hostSigs renterhost.RPCRenewAndClearContractSignatures
	if err := s.sess.ReadResponse(&hostSigs, 4096); err != nil {
		return ContractRevision{}, nil, err
	}
	txn.TransactionSignatures = append(txn.TransactionSignatures, hostSigs.ContractSignatures...)
	signedTxnSet := append(resp.Parents, append(parents, txn)...)

	return ContractRevision{
		Revision:   initRevision,
		Signatures: [2]types.TransactionSignature{renterRevisionSig, hostSigs.RevisionSignature},
	}, signedTxnSet, nil
}<|MERGE_RESOLUTION|>--- conflicted
+++ resolved
@@ -83,9 +83,13 @@
 		}
 	}
 
-<<<<<<< HEAD
+	// The host adjusts its contract price dynamically based on the current
+	// recommended transaction fee. We don't know how much it will have changed
+	// since we last scanned, but adding 5% leeway seems reasonable.
+	contractPrice := s.host.ContractPrice.MulFloat(1.05)
+
 	// calculate payouts
-	hostPayout := s.host.ContractPrice.Add(hostCollateral).Add(basePrice)
+	hostPayout := contractPrice.Add(hostCollateral).Add(basePrice)
 	payout := taxAdjustedPayout(renterPayout.Add(hostPayout))
 
 	// create file contract
@@ -114,14 +118,14 @@
 	}
 
 	// Calculate how much the renter needs to pay. On top of the renterPayout,
-	// the renter is responsible for paying host.ContractPrice, the siafund
-	// tax, and a transaction fee.
+	// the renter is responsible for paying the contractPrice, the siafund tax,
+	// and a transaction fee.
 	_, maxFee, err := tpool.FeeEstimate()
 	if err != nil {
 		return ContractRevision{}, nil, errors.Wrap(err, "could not estimate transaction fee")
 	}
 	fee := maxFee.Mul64(estTxnSize)
-	totalCost := renterPayout.Add(s.host.ContractPrice).Add(types.Tax(startHeight, fc.Payout)).Add(fee)
+	totalCost := renterPayout.Add(contractPrice).Add(types.Tax(startHeight, fc.Payout)).Add(fee)
 
 	// create and fund a transaction containing fc
 	txn := types.Transaction{
@@ -139,12 +143,26 @@
 		return ContractRevision{}, nil, err
 	}
 
+	// construct the final revision of the old contract
+	finalPayment := s.host.BaseRPCPrice
+	if finalPayment.Cmp(currentRevision.ValidRenterPayout()) > 0 {
+		finalPayment = currentRevision.ValidRenterPayout()
+	}
+	finalOldRevision := currentRevision
+	newValid, _ := updateRevisionOutputs(&finalOldRevision, finalPayment, types.ZeroCurrency)
+	finalOldRevision.NewMissedProofOutputs = finalOldRevision.NewValidProofOutputs
+	finalOldRevision.NewFileSize = 0
+	finalOldRevision.NewFileMerkleRoot = crypto.Hash{}
+	finalOldRevision.NewRevisionNumber = math.MaxUint64
+
 	s.extendDeadline(120 * time.Second)
-	req := &renterhost.RPCFormContractRequest{
-		Transactions: append(parents, txn),
-		RenterKey:    s.rev.Revision.UnlockConditions.PublicKeys[0],
-	}
-	if err := s.sess.WriteRequest(renterhost.RPCRenewContractID, req); err != nil {
+	req := &renterhost.RPCRenewAndClearContractRequest{
+		Transactions:           append(parents, txn),
+		RenterKey:              s.rev.Revision.UnlockConditions.PublicKeys[0],
+		FinalValidProofValues:  newValid,
+		FinalMissedProofValues: newValid,
+	}
+	if err := s.sess.WriteRequest(renterhost.RPCRenewClearContractID, req); err != nil {
 		return ContractRevision{}, nil, err
 	}
 
@@ -207,219 +225,6 @@
 	}
 
 	// Send signatures.
-	renterSigs := &renterhost.RPCFormContractSignatures{
-		ContractSignatures: addedSignatures,
-		RevisionSignature:  renterRevisionSig,
-	}
-	if err := s.sess.WriteResponse(renterSigs, nil); err != nil {
-		return ContractRevision{}, nil, err
-	}
-
-	// Read the host signatures.
-	var hostSigs renterhost.RPCFormContractSignatures
-	if err := s.sess.ReadResponse(&hostSigs, 4096); err != nil {
-		return ContractRevision{}, nil, err
-	}
-	txn.TransactionSignatures = append(txn.TransactionSignatures, hostSigs.ContractSignatures...)
-	signedTxnSet := append(resp.Parents, append(parents, txn)...)
-
-	return ContractRevision{
-		Revision:   initRevision,
-		Signatures: [2]types.TransactionSignature{renterRevisionSig, hostSigs.RevisionSignature},
-	}, signedTxnSet, nil
-}
-
-// RenewAndClearContract negotiates a new file contract and initial revision for
-// data already stored with a host. The old contract is "cleared," reverting its
-// filesize to zero.
-func (s *Session) RenewAndClearContract(w Wallet, tpool TransactionPool, renterPayout types.Currency, startHeight, endHeight types.BlockHeight) (_ ContractRevision, _ []types.Transaction, err error) {
-	defer wrapErr(&err, "RenewAndClearContract")
-	if endHeight < startHeight {
-		return ContractRevision{}, nil, errors.New("end height must be greater than start height")
-	}
-	// get two renter addresses: one for the renter refund output, one for the
-	// change output
-	refundAddr, err := w.NewWalletAddress()
-	if err != nil {
-		return ContractRevision{}, nil, errors.Wrap(err, "could not get an address to use")
-	}
-	changeAddr, err := w.NewWalletAddress()
-	if err != nil {
-		return ContractRevision{}, nil, errors.Wrap(err, "could not get an address to use")
-	}
-
-	// estimate collateral
-	var hostCollateral types.Currency
-	blockBytes := s.host.UploadBandwidthPrice.Add(s.host.StoragePrice).Add(s.host.DownloadBandwidthPrice).Mul64(uint64(endHeight - startHeight))
-	if !blockBytes.IsZero() {
-		bytes := renterPayout.Div(blockBytes)
-		hostCollateral = s.host.Collateral.Mul(bytes).Mul64(uint64(endHeight - startHeight))
-	}
-	// hostCollateral can't be greater than MaxCollateral, and (due to a host-
-	// side bug) it can't be zero either.
-	if hostCollateral.Cmp(s.host.MaxCollateral) > 0 {
-		hostCollateral = s.host.MaxCollateral
-	} else if hostCollateral.IsZero() {
-		hostCollateral = types.NewCurrency64(1)
-	}
-
-	// Calculate additional basePrice and baseCollateral. If the contract
-	// height did not increase, basePrice and baseCollateral are zero.
-	currentRevision := s.rev.Revision
-	var basePrice, baseCollateral types.Currency
-	if endHeight+s.host.WindowSize > currentRevision.NewWindowEnd {
-		timeExtension := uint64((endHeight + s.host.WindowSize) - currentRevision.NewWindowEnd)
-		basePrice = s.host.StoragePrice.Mul64(currentRevision.NewFileSize).Mul64(timeExtension)    // cost of data already covered by contract
-		baseCollateral = s.host.Collateral.Mul64(currentRevision.NewFileSize).Mul64(timeExtension) // same but collateral
-		// prevent underflow
-		if baseCollateral.Cmp(hostCollateral) > 0 {
-			baseCollateral = hostCollateral
-		}
-	}
-=======
-	// The host adjusts its contract price dynamically based on the current
-	// recommended transaction fee. We don't know how much it will have changed
-	// since we last scanned, but adding 5% leeway seems reasonable.
-	contractPrice := s.host.ContractPrice.MulFloat(1.05)
->>>>>>> 6837aef7
-
-	// calculate payouts
-	hostPayout := contractPrice.Add(hostCollateral).Add(basePrice)
-	payout := taxAdjustedPayout(renterPayout.Add(hostPayout))
-
-	// create file contract
-	fc := types.FileContract{
-		FileSize:       currentRevision.NewFileSize,
-		FileMerkleRoot: currentRevision.NewFileMerkleRoot,
-		WindowStart:    endHeight,
-		WindowEnd:      endHeight + s.host.WindowSize,
-		Payout:         payout,
-		UnlockHash:     currentRevision.NewUnlockHash,
-		RevisionNumber: 0,
-		ValidProofOutputs: []types.SiacoinOutput{
-			// renter
-			{Value: renterPayout, UnlockHash: refundAddr},
-			// host
-			{Value: hostPayout, UnlockHash: s.host.UnlockHash},
-		},
-		MissedProofOutputs: []types.SiacoinOutput{
-			// renter
-			{Value: renterPayout, UnlockHash: refundAddr},
-			// baseCollateral is not returned to host
-			{Value: hostPayout.Sub(basePrice.Add(baseCollateral)), UnlockHash: s.host.UnlockHash},
-			// void gets the spent storage fees, plus the collateral being risked
-			{Value: basePrice.Add(baseCollateral), UnlockHash: types.UnlockHash{}},
-		},
-	}
-
-	// Calculate how much the renter needs to pay. On top of the renterPayout,
-	// the renter is responsible for paying the contractPrice, the siafund tax,
-	// and a transaction fee.
-	_, maxFee, err := tpool.FeeEstimate()
-	if err != nil {
-		return ContractRevision{}, nil, errors.Wrap(err, "could not estimate transaction fee")
-	}
-	fee := maxFee.Mul64(estTxnSize)
-	totalCost := renterPayout.Add(contractPrice).Add(types.Tax(startHeight, fc.Payout)).Add(fee)
-
-	// create and fund a transaction containing fc
-	txn := types.Transaction{
-		FileContracts: []types.FileContract{fc},
-		MinerFees:     []types.Currency{fee},
-	}
-	toSign, err := fundSiacoins(&txn, totalCost, changeAddr, w)
-	if err != nil {
-		return ContractRevision{}, nil, err
-	}
-
-	// include any unconfirmed parent transactions
-	parents, err := w.UnconfirmedParents(txn)
-	if err != nil {
-		return ContractRevision{}, nil, err
-	}
-
-	// construct the final revision of the old contract
-	finalPayment := s.host.BaseRPCPrice
-	if finalPayment.Cmp(currentRevision.ValidRenterPayout()) > 0 {
-		finalPayment = currentRevision.ValidRenterPayout()
-	}
-	finalOldRevision := currentRevision
-	newValid, _ := updateRevisionOutputs(&finalOldRevision, finalPayment, types.ZeroCurrency)
-	finalOldRevision.NewMissedProofOutputs = finalOldRevision.NewValidProofOutputs
-	finalOldRevision.NewFileSize = 0
-	finalOldRevision.NewFileMerkleRoot = crypto.Hash{}
-	finalOldRevision.NewRevisionNumber = math.MaxUint64
-
-	s.extendDeadline(120 * time.Second)
-	req := &renterhost.RPCRenewAndClearContractRequest{
-		Transactions:           append(parents, txn),
-		RenterKey:              s.rev.Revision.UnlockConditions.PublicKeys[0],
-		FinalValidProofValues:  newValid,
-		FinalMissedProofValues: newValid,
-	}
-	if err := s.sess.WriteRequest(renterhost.RPCRenewClearContractID, req); err != nil {
-		return ContractRevision{}, nil, err
-	}
-
-	var resp renterhost.RPCFormContractAdditions
-	if err := s.sess.ReadResponse(&resp, 65536); err != nil {
-		return ContractRevision{}, nil, err
-	}
-
-	// merge host additions with txn
-	txn.SiacoinInputs = append(txn.SiacoinInputs, resp.Inputs...)
-	txn.SiacoinOutputs = append(txn.SiacoinOutputs, resp.Outputs...)
-
-	// sign the txn
-	for _, id := range toSign {
-		txn.TransactionSignatures = append(txn.TransactionSignatures, types.TransactionSignature{
-			ParentID:       id,
-			PublicKeyIndex: 0,
-			CoveredFields:  types.CoveredFields{WholeTransaction: true},
-		})
-	}
-	err = w.SignTransaction(&txn, toSign)
-	if err != nil {
-		err = errors.Wrap(err, "failed to sign transaction")
-		if e := s.sess.WriteResponse(nil, err); e != nil {
-			err = multierror.Append(err, e)
-		}
-		return ContractRevision{}, nil, err
-	}
-
-	// calculate signatures added
-	var addedSignatures []types.TransactionSignature
-	for _, sig := range txn.TransactionSignatures {
-		for _, id := range toSign {
-			if id == sig.ParentID {
-				addedSignatures = append(addedSignatures, sig)
-				break
-			}
-		}
-	}
-
-	// create initial (no-op) revision, transaction, and signature
-	initRevision := types.FileContractRevision{
-		ParentID:          txn.FileContractID(0),
-		UnlockConditions:  currentRevision.UnlockConditions,
-		NewRevisionNumber: 1,
-
-		NewFileSize:           fc.FileSize,
-		NewFileMerkleRoot:     fc.FileMerkleRoot,
-		NewWindowStart:        fc.WindowStart,
-		NewWindowEnd:          fc.WindowEnd,
-		NewValidProofOutputs:  fc.ValidProofOutputs,
-		NewMissedProofOutputs: fc.MissedProofOutputs,
-		NewUnlockHash:         fc.UnlockHash,
-	}
-	renterRevisionSig := types.TransactionSignature{
-		ParentID:       crypto.Hash(initRevision.ParentID),
-		CoveredFields:  types.CoveredFields{FileContractRevisions: []uint64{0}},
-		PublicKeyIndex: 0,
-		Signature:      ed25519hash.Sign(s.key, renterhost.HashRevision(initRevision)),
-	}
-
-	// Send signatures.
 	renterSigs := &renterhost.RPCRenewAndClearContractSignatures{
 		ContractSignatures:     addedSignatures,
 		RevisionSignature:      renterRevisionSig,
