// Package renter provides utilities for managing Sia file metadata and for
// uploading and downloading sectors.
package renter // import "lukechampine.com/us/renter"

import (
	"archive/tar"
	"compress/gzip"
	"encoding/binary"
	"encoding/hex"
	"encoding/json"
	"errors"
	"fmt"
	"io"
	"os"
	"strings"
	"time"
	"unsafe"

	"github.com/aead/chacha20/chacha"
<<<<<<< HEAD
	"gitlab.com/NebulousLabs/Sia/crypto"
	"go.uber.org/multierr"

=======

	"go.sia.tech/siad/crypto"
>>>>>>> 7d274345
	"lukechampine.com/frand"
	"lukechampine.com/us/hostdb"
	"lukechampine.com/us/merkle"
	"lukechampine.com/us/renterhost"
)

const (
	// MetaFileVersion is the current version of the metafile format. It is
	// incremented after each change to the format.
	MetaFileVersion = 2

	// SectorSliceSize is the encoded size of a SectorSlice.
	SectorSliceSize = 64

	indexFilename = "index"
)

// assert that SectorSliceSize is accurate
var _ [SectorSliceSize]struct{} = [unsafe.Sizeof(SectorSlice{})]struct{}{}

// A MetaFile is a set of metadata that represents a file stored on Sia hosts.
type MetaFile struct {
	MetaIndex
	Shards [][]SectorSlice
}

// A MetaIndex contains the traditional file metadata for a MetaFile, along with
// an encryption key, redundancy parameters, and the set of hosts storing the
// actual file data.
type MetaIndex struct {
	Version   int
	Filesize  int64       // original file size
	Mode      os.FileMode // mode bits
	ModTime   time.Time   // set when Archive is called
	MasterKey KeySeed     // seed from which shard encryption keys are derived
	MinShards int         // number of shards required to recover file
	Hosts     []hostdb.HostPublicKey
}

// A SectorSlice uniquely identifies a contiguous slice of data stored on a
// host. Each SectorSlice can only address a single host sector, so multiple
// SectorSlices may be needed to reference the data comprising a file.
type SectorSlice struct {
	MerkleRoot   crypto.Hash
	SegmentIndex uint32
	NumSegments  uint32
	Nonce        [24]byte
}

// RandomNonce returns a random nonce, suitable for encrypting sector data.
func RandomNonce() [24]byte {
	return frand.Entropy192()
}

// A KeySeed derives subkeys and uses them to encrypt and decrypt messages.
type KeySeed [32]byte

// MarshalJSON implements the json.Marshaler interface.
func (s KeySeed) MarshalJSON() ([]byte, error) {
	return []byte(`"` + hex.EncodeToString(s[:]) + `"`), nil
}

// UnmarshalJSON implements the json.Unmarshaler interface.
func (s *KeySeed) UnmarshalJSON(b []byte) error {
	if len(b) < 1 {
		return errors.New("wrong seed length")
	}
	if n, err := hex.Decode(s[:], b[1:len(b)-1]); err != nil {
		return err
	} else if n != len(s) {
		return errors.New("wrong seed length")
	}
	return nil
}

// XORKeyStream xors msg with the keystream derived from s, using startIndex as
// the starting offset within the stream. The nonce must be 24 bytes.
func (s *KeySeed) XORKeyStream(msg []byte, nonce []byte, startIndex uint64) {
	if len(msg)%merkle.SegmentSize != 0 {
		panic("message must be a multiple of segment size")
	} else if len(nonce) != chacha.XNonceSize {
		panic("nonce must be 24 bytes")
	}
	// NOTE: since we're using XChaCha20, the nonce and KeySeed are hashed
	// together to produce a subkey; this is why s is referred to as a "seed"
	// rather than a key in its own right.
	c, err := chacha.NewCipher(nonce, s[:], 20)
	if err != nil {
		panic(err)
	}
	c.SetCounter(startIndex)
	c.XORKeyStream(msg, msg)
}

// Validate performs basic sanity checks on a MetaIndex.
func (m *MetaIndex) Validate() error {
	switch {
	case m.Version != MetaFileVersion:
		return fmt.Errorf("incompatible version (%v, want %v)", m.Version, MetaFileVersion)
	case m.MinShards == 0:
		return fmt.Errorf("MinShards cannot be 0")
	case m.MinShards > len(m.Hosts):
		return fmt.Errorf("MinShards (%v) must not exceed number of hosts (%v)", m.Version, len(m.Hosts))
	}
	return nil
}

// MaxChunkSize returns the maximum amount of file data that can fit into a
// chunk. A chunk is a buffer of file data pre-erasure coding. When the chunk
// is encoded, it is split into len(m.Hosts) shards of equal size. Thus the
// MaxChunkSize is the size of such a buffer that results in shards equal to
// renterhost.SectorSize. MaxChunkSize is NOT guaranteed to match the actual
// chunk size used in the shard files of m.
func (m *MetaIndex) MaxChunkSize() int64 {
	return renterhost.SectorSize * int64(m.MinShards)
}

// MinChunkSize is the size of the smallest possible chunk. When this chunk is
// erasure-encoded into shards, each shard will have a length of
// merkle.SegmentSize, which is the smallest unit of data that the host can
// provide Merkle proofs for.
func (m *MetaIndex) MinChunkSize() int64 {
	return merkle.SegmentSize * int64(m.MinShards)
}

// ErasureCode returns the erasure code used to encode and decode the shards
// of m.
func (m *MetaIndex) ErasureCode() ErasureCoder {
	return NewRSCode(m.MinShards, len(m.Hosts))
}

// HostIndex returns the index of the shard that references data stored on the
// specified host. If m does not reference any data on the host, HostIndex
// returns -1.
func (m *MetaFile) HostIndex(hostKey hostdb.HostPublicKey) int {
	for i, hpk := range m.Hosts {
		if hpk == hostKey {
			return i
		}
	}
	return -1
}

// ReplaceHost replaces a host within the metafile. The shards of the replaced
// host will not be included in the new archive when Close or Archive is called.
func (m *MetaFile) ReplaceHost(oldHostKey, newHostKey hostdb.HostPublicKey) bool {
	for i, h := range m.Hosts {
		if h == oldHostKey {
			m.Hosts[i] = newHostKey
			return true
		}
	}
	return false
}

// NewMetaFile creates a metafile using the specified hosts and erasure-
// coding parameters.
func NewMetaFile(mode os.FileMode, size int64, hosts []hostdb.HostPublicKey, minShards int) *MetaFile {
	if minShards > len(hosts) {
		panic("minShards cannot be greater than the number of hosts")
	}
	return &MetaFile{
		MetaIndex: MetaIndex{
			Version:   MetaFileVersion,
			Filesize:  size,
			Mode:      mode,
			ModTime:   time.Now(),
			MasterKey: frand.Entropy256(),
			MinShards: minShards,
			Hosts:     append([]hostdb.HostPublicKey(nil), hosts...),
		},
		Shards: make([][]SectorSlice, len(hosts)),
	}
}

// WriteMetaFile creates a gzipped tar archive containing m's index and shards,
// and writes it to filename. The write is atomic.
func WriteMetaFile(filename string, m *MetaFile) (err error) {
	// validate before writing
	if err := validateShards(m.Shards); err != nil {
		return fmt.Errorf("invalid shards: %w", err)
	}

	f, err := os.Create(filename + "_tmp")
	if err != nil {
		return fmt.Errorf("could not create archive: %w", err)
	}
	defer func() {
		if e := f.Close(); e != nil && !errors.Is(e, os.ErrClosed) {
			err = multierr.Append(err, e)
		}
	}()
	zip := gzip.NewWriter(f)
	tw := tar.NewWriter(zip)

	// write index
	index, _ := json.Marshal(m.MetaIndex)
	err = tw.WriteHeader(&tar.Header{
		Name: indexFilename,
		Size: int64(len(index)),
		Mode: 0666,
	})
	if err != nil {
		return fmt.Errorf("could not write index header: %w", err)
	} else if _, err = tw.Write(index); err != nil {
		return fmt.Errorf("could not write index: %w", err)
	}

	// write shards
	encSlice := make([]byte, SectorSliceSize)
	for i, hostKey := range m.Hosts {
		err = tw.WriteHeader(&tar.Header{
			Name: hostKey.Key() + ".shard",
			Size: int64(len(m.Shards[i])) * SectorSliceSize,
			Mode: 0666,
		})
		if err != nil {
			return fmt.Errorf("could not write shard header: %w", err)
		}
		for _, ss := range m.Shards[i] {
			copy(encSlice, ss.MerkleRoot[:])
			binary.LittleEndian.PutUint32(encSlice[32:], ss.SegmentIndex)
			binary.LittleEndian.PutUint32(encSlice[36:], ss.NumSegments)
			copy(encSlice[40:], ss.Nonce[:])
			if _, err = tw.Write(encSlice); err != nil {
				return fmt.Errorf("could not add shard to archive: %w", err)
			}
		}
	}

	// flush, close, and atomically rename
	if err := tw.Close(); err != nil {
		return fmt.Errorf("could not write tar data: %w", err)
	} else if err := zip.Close(); err != nil {
		return fmt.Errorf("could not write gzip data: %w", err)
	} else if err := f.Sync(); err != nil {
		return fmt.Errorf("could not sync archive file: %w", err)
	} else if err := f.Close(); err != nil {
		return fmt.Errorf("could not close archive file: %w", err)
	} else if err := os.Rename(filename+"_tmp", filename); err != nil {
		return fmt.Errorf("could not atomically replace archive file: %w", err)
	}

	return nil
}

// ReadMetaFile reads a metafile archive into memory.
func ReadMetaFile(filename string) (_ *MetaFile, err error) {
	f, err := os.Open(filename)
	if err != nil {
		return nil, fmt.Errorf("could not open archive: %w", err)
	}
	defer multierr.AppendInvoke(&err, multierr.Close(f))

	zip, err := gzip.NewReader(f)
	if err != nil {
		return nil, fmt.Errorf("could not read gzip header: %w", err)
	}
	tr := tar.NewReader(zip)

	m := &MetaFile{}
	shards := make(map[hostdb.HostPublicKey][]SectorSlice)
	for {
		hdr, err := tr.Next()
		if err == io.EOF {
			if m.Version == 0 {
				return nil, errors.New("archive is missing an index")
			}
			break
		} else if err != nil {
			return nil, fmt.Errorf("could not read archive entry: %w", err)
		}

		if hdr.Name == indexFilename {
			// read index
			if err = json.NewDecoder(tr).Decode(&m.MetaIndex); err != nil {
				return nil, fmt.Errorf("could not decode index: %w", err)
			}
		} else {
			// read shard
			shard := make([]SectorSlice, hdr.Size/SectorSliceSize)
			buf := make([]byte, SectorSliceSize)
			for i := range shard {
				if _, err := io.ReadFull(tr, buf); err != nil {
					return nil, fmt.Errorf("could not read shard: %w", err)
				}
				copy(shard[i].MerkleRoot[:], buf[:32])
				shard[i].SegmentIndex = binary.LittleEndian.Uint32(buf[32:36])
				shard[i].NumSegments = binary.LittleEndian.Uint32(buf[36:40])
				copy(shard[i].Nonce[:], buf[40:64])
			}
			// shard files can be in any order within the archive, so use name
			// to determine index
			hpk := hostdb.HostPublicKey("ed25519:" + strings.TrimSuffix(hdr.Name, ".shard"))
			shards[hpk] = shard
		}
	}
	if err := zip.Close(); err != nil {
		return nil, fmt.Errorf("archive is corrupted: %w", err)
	}

	// now that we have the index and all shards in memory, order the shards
	// according the Hosts list in the index
	if len(shards) != len(m.Hosts) {
<<<<<<< HEAD
		return nil, fmt.Errorf(
			"invalid metafile: number of shards (%v) does not match number of hosts (%v)", len(shards), len(m.Hosts))
=======
		return nil, fmt.Errorf("invalid metafile: number of shards (%v) does not match number of hosts (%v)", len(shards), len(m.Hosts))
>>>>>>> 7d274345
	}
	m.Shards = make([][]SectorSlice, len(m.Hosts))
	for hpk, shard := range shards {
		i := m.HostIndex(hpk)
		if i == -1 {
			return nil, fmt.Errorf("invalid shard filename: host %q not present in index", hpk)
		}
		m.Shards[i] = shard
	}

	if err := validateShards(m.Shards); err != nil {
		return nil, fmt.Errorf("invalid shards: %w", err)
	}

	return m, nil
}

// ReadMetaIndex reads the index of a metafile without reading any shards.
func ReadMetaIndex(filename string) (_ MetaIndex, err error) {
	f, err := os.Open(filename)
	if err != nil {
		return MetaIndex{}, fmt.Errorf("could not open archive: %w", err)
	}
	defer multierr.AppendInvoke(&err, multierr.Close(f))

	zip, err := gzip.NewReader(f)
	if err != nil {
		return MetaIndex{}, fmt.Errorf("could not read gzip header: %w", err)
	}
	defer multierr.AppendInvoke(&err, multierr.Close(zip))

	var index MetaIndex
	tr := tar.NewReader(zip)
	for {
		hdr, err := tr.Next()
		if err == io.EOF {
			break
		} else if err != nil {
			return MetaIndex{}, fmt.Errorf("could not read archive entry: %w", err)
		} else if hdr.Name != indexFilename {
			continue // skip entry
		}

		if err := json.NewDecoder(tr).Decode(&index); err != nil {
			return MetaIndex{}, fmt.Errorf("could not decode index: %w", err)
		}
		// done
		return index, nil
	}
	return MetaIndex{}, errors.New("archive is missing an index")
}

// MetaFileFullyUploaded reads a metafile archive and reports whether it has
// been fully uploaded.
func MetaFileFullyUploaded(filename string) (bool, error) {
	index, shards, err := readMetaFileShards(filename)
	if err != nil {
		return false, err
	}
	return shards == len(index.Hosts), nil
}

// MetaFileCanDownload reads a metafile archive and reports whether it can be
// downloaded.
func MetaFileCanDownload(filename string) (bool, error) {
	index, shards, err := readMetaFileShards(filename)
	if err != nil {
		return false, err
	}
	return shards >= index.MinShards, nil
}

// readMetaFileShards reads a metafile and returns its index and the number of
// shards that represent fully-uploaded shards of the erasure-encoded file.
func readMetaFileShards(filename string) (_ MetaIndex, _ int, err error) {
	f, err := os.Open(filename)
	if err != nil {
		return MetaIndex{}, 0, fmt.Errorf("could not open archive: %w", err)
	}
	defer multierr.AppendInvoke(&err, multierr.Close(f))

	zip, err := gzip.NewReader(f)
	if err != nil {
		return MetaIndex{}, 0, fmt.Errorf("could not read gzip header: %w", err)
	}
	defer multierr.AppendInvoke(&err, multierr.Close(zip))

	var haveIndex bool
	var index MetaIndex
	var shardSizes []int64
	tr := tar.NewReader(zip)
	for {
		hdr, err := tr.Next()
		if err == io.EOF {
			break
		} else if err != nil {
			return MetaIndex{}, 0, fmt.Errorf("could not read archive entry: %w", err)
		}
		if hdr.Name == indexFilename {
			if err := json.NewDecoder(tr).Decode(&index); err != nil {
				return MetaIndex{}, 0, fmt.Errorf("could not decode index: %w", err)
			}
			haveIndex = true
		} else {
			// read shard contents, adding each length value
			numSlices := int(hdr.FileInfo().Size() / SectorSliceSize)
			var numSegments int64
			buf := make([]byte, SectorSliceSize)
			for i := 0; i < numSlices; i++ {
				if _, err := io.ReadFull(tr, buf); err != nil {
					return MetaIndex{}, 0, fmt.Errorf("could not read shard: %w", err)
				}
				numSegments += int64(binary.LittleEndian.Uint32(buf[36:40]))
			}
			shardSizes = append(shardSizes, numSegments*merkle.SegmentSize)
		}
	}
	if !haveIndex {
		return MetaIndex{}, 0, errors.New("archive does not contain an index")
	}
	if err := index.Validate(); err != nil {
		return MetaIndex{}, 0, fmt.Errorf("invalid index: %w", err)
	}

	// count full shards
	fullShardSize := index.Filesize / int64(index.MinShards)
	var fullShards int
	for _, bs := range shardSizes {
		if bs >= fullShardSize {
			fullShards++
		}
	}
	return index, fullShards, nil
}

// validateShards checks that a set of shards does not contain any inconsistent
// chunks.
func validateShards(shards [][]SectorSlice) error {
	if len(shards) < 2 {
		return nil
	}
	for chunkIndex, s := range shards[0] {
		for j := 1; j < len(shards); j++ {
			s2 := shards[j][chunkIndex]
			if s.NumSegments != s2.NumSegments {
				return fmt.Errorf("shards %v and %v differ at chunk %v", 0, j, chunkIndex)
			}
		}
	}
	return nil
}<|MERGE_RESOLUTION|>--- conflicted
+++ resolved
@@ -14,17 +14,11 @@
 	"os"
 	"strings"
 	"time"
-	"unsafe"
 
 	"github.com/aead/chacha20/chacha"
-<<<<<<< HEAD
-	"gitlab.com/NebulousLabs/Sia/crypto"
+	"go.sia.tech/siad/crypto"
 	"go.uber.org/multierr"
 
-=======
-
-	"go.sia.tech/siad/crypto"
->>>>>>> 7d274345
 	"lukechampine.com/frand"
 	"lukechampine.com/us/hostdb"
 	"lukechampine.com/us/merkle"
@@ -43,7 +37,7 @@
 )
 
 // assert that SectorSliceSize is accurate
-var _ [SectorSliceSize]struct{} = [unsafe.Sizeof(SectorSlice{})]struct{}{}
+// var _ [SectorSliceSize]struct{} = [unsafe.Sizeof(SectorSlice{})]struct{}{}
 
 // A MetaFile is a set of metadata that represents a file stored on Sia hosts.
 type MetaFile struct {
@@ -329,12 +323,8 @@
 	// now that we have the index and all shards in memory, order the shards
 	// according the Hosts list in the index
 	if len(shards) != len(m.Hosts) {
-<<<<<<< HEAD
 		return nil, fmt.Errorf(
 			"invalid metafile: number of shards (%v) does not match number of hosts (%v)", len(shards), len(m.Hosts))
-=======
-		return nil, fmt.Errorf("invalid metafile: number of shards (%v) does not match number of hosts (%v)", len(shards), len(m.Hosts))
->>>>>>> 7d274345
 	}
 	m.Shards = make([][]SectorSlice, len(m.Hosts))
 	for hpk, shard := range shards {
